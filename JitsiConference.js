--- conflicted
+++ resolved
@@ -642,10 +642,6 @@
 };
 
 /**
-<<<<<<< HEAD
- * @return Array<JitsiParticipant> an array of all participants in this
- * conference.
-=======
  * Elects the participan(s) to be the pinned participants in
  * order to always receive video for this participant (even when last n is
  * enabled).
@@ -659,7 +655,6 @@
 /**
  * Returns the list of participants for this conference.
  * @return Array<JitsiParticipant> a list of participant identifiers containing all conference participants.
->>>>>>> 4092b4f4
  */
 JitsiConference.prototype.getParticipants = function() {
     return Object.keys(this.participants).map(function (key) {
