/* global __filename, Strophe, Promise */

import ComponentsVersions from "./modules/version/ComponentsVersions";
import ConnectionQuality from "./modules/connectivity/ConnectionQuality";
import { getLogger } from "jitsi-meet-logger";
import GlobalOnErrorHandler from "./modules/util/GlobalOnErrorHandler";
import EventEmitter from "events";
import * as JitsiConferenceErrors from "./JitsiConferenceErrors";
import JitsiConferenceEventManager from "./JitsiConferenceEventManager";
import * as JitsiConferenceEvents from "./JitsiConferenceEvents";
import JitsiDTMFManager from './modules/DTMF/JitsiDTMFManager';
import JitsiParticipant from "./JitsiParticipant";
import JitsiTrackError from "./JitsiTrackError";
import * as JitsiTrackErrors from "./JitsiTrackErrors";
import * as JitsiTrackEvents from "./JitsiTrackEvents";
import * as MediaType from "./service/RTC/MediaType";
import ParticipantConnectionStatus
    from "./modules/connectivity/ParticipantConnectionStatus";
import RTC from "./modules/RTC/RTC";
import RTCBrowserType from "./modules/RTC/RTCBrowserType.js";
import * as RTCEvents from "./service/RTC/RTCEvents";
import Statistics from "./modules/statistics/statistics";
import TalkMutedDetection from "./modules/TalkMutedDetection";
import Transcriber from "./modules/transcription/transcriber";
import VideoType from './service/RTC/VideoType';

const logger = getLogger(__filename);

/**
 * Creates a JitsiConference object with the given name and properties.
 * Note: this constructor is not a part of the public API (objects should be
 * created using JitsiConnection.createConference).
 * @param options.config properties / settings related to the conference that will be created.
 * @param options.name the name of the conference
 * @param options.connection the JitsiConnection object for this JitsiConference.
 * @constructor
 */
function JitsiConference(options) {
    if (!options.name || options.name.toLowerCase() !== options.name) {
        var errmsg
            = "Invalid conference name (no conference name passed or it "
                + "contains invalid characters like capital letters)!";
        logger.error(errmsg);
        throw new Error(errmsg);
    }
    this.eventEmitter = new EventEmitter();
    this.options = options;
    this.eventManager = new JitsiConferenceEventManager(this);
    this._init(options);
    this.componentsVersions = new ComponentsVersions(this);
    this.participants = {};
    /**
     * Jingle Session instance
     * @type {JingleSessionPC}
     */
    this.jingleSession = null;
    this.lastDominantSpeaker = null;
    this.dtmfManager = null;
    this.somebodySupportsDTMF = false;
    this.authEnabled = false;
    this.authIdentity;
    this.startAudioMuted = false;
    this.startVideoMuted = false;
    this.startMutedPolicy = {audio: false, video: false};
    this.availableDevices = {
        audio: undefined,
        video: undefined
    };
    this.isMutedByFocus = false;
    // Flag indicates if the 'onCallEnded' method was ever called on this
    // instance. Used to log extra analytics event for debugging purpose.
    // We need to know if the potential issue happened before or after
    // the restart.
    this.wasStopped = false;

    /**
     * The object which monitors local and remote connection statistics (e.g.
     * sending bitrate) and calculates a number which represents the connection
     * quality.
     */
    this.connectionQuality
        = new ConnectionQuality(this, this.eventEmitter, options);

    /**
     * Indicates whether the connection is interrupted or not.
     */
    this.connectionIsInterrupted = false;

}

/**
 * Initializes the conference object properties
 * @param options {object}
 * @param connection {JitsiConnection} overrides this.connection
 */
JitsiConference.prototype._init = function (options) {
    if (!options)
        options = {};

    // Override connection and xmpp properties (Usefull if the connection
    // reloaded)
    if (options.connection) {
        this.connection = options.connection;
        this.xmpp = this.connection.xmpp;
        // Setup XMPP events only if we have new connection object.
        this.eventManager.setupXMPPListeners();
    }

    this.room = this.xmpp.createRoom(this.options.name, this.options.config);

    this.room.updateDeviceAvailability(RTC.getDeviceAvailability());

    if (!this.rtc) {
        this.rtc = new RTC(this, options);
        this.eventManager.setupRTCListeners();
    }

    this.participantConnectionStatus
        = new ParticipantConnectionStatus(
                this.rtc, this,
                options.config.peerDisconnectedThroughRtcTimeout);
    this.participantConnectionStatus.init();

    if (!this.statistics) {
        this.statistics = new Statistics(this.xmpp, {
            callStatsID: this.options.config.callStatsID,
            callStatsSecret: this.options.config.callStatsSecret,
            callStatsConfIDNamespace:
                this.options.config.callStatsConfIDNamespace || window.location.hostname,
            callStatsCustomScriptUrl:
                this.options.config.callStatsCustomScriptUrl,
            roomName: this.options.name
        });
    }

    this.eventManager.setupChatRoomListeners();

    // Always add listeners because on reload we are executing leave and the
    // listeners are removed from statistics module.
    this.eventManager.setupStatisticsListeners();

    if (this.options.config.enableTalkWhileMuted) {
        new TalkMutedDetection(this, () => {
            this.eventEmitter.emit(JitsiConferenceEvents.TALK_WHILE_MUTED);
        });
    }
};

/**
 * Joins the conference.
 * @param password {string} the password
 */
JitsiConference.prototype.join = function (password) {
    if (this.room)
        this.room.join(password);
};

/**
 * Check if joined to the conference.
 */
JitsiConference.prototype.isJoined = function () {
    return this.room && this.room.joined;
};

/**
 * Leaves the conference.
 * @returns {Promise}
 */
JitsiConference.prototype.leave = function () {
    if (this.participantConnectionStatus) {
        this.participantConnectionStatus.dispose();
        this.participantConnectionStatus = null;
    }

    this.getLocalTracks().forEach(track => this.onLocalTrackRemoved(track));

    this.rtc.closeAllDataChannels();
    if (this.statistics)
        this.statistics.dispose();

    // leave the conference
    if (this.room) {
        let room = this.room;
        this.room = null;
        return room.leave().catch(() => {
            // remove all participants because currently the conference won't
            // be usable anyway. This is done on success automatically by the
            // ChatRoom instance.
            this.getParticipants().forEach(
                participant => this.onMemberLeft(participant.getJid()));
            // Close the JingleSession
            if (this.jingleSession) {
                this.jingleSession.close();
                this.jingleSession = null;
            }
        });
    }

    // If this.room == null we are calling second time leave().
    return Promise.reject(
        new Error("The conference is has been already left"));
};

/**
 * Returns name of this conference.
 */
JitsiConference.prototype.getName = function () {
    return this.options.name;
};

/**
 * Check if authentication is enabled for this conference.
 */
JitsiConference.prototype.isAuthEnabled = function () {
    return this.authEnabled;
};

/**
 * Check if user is logged in.
 */
JitsiConference.prototype.isLoggedIn = function () {
    return !!this.authIdentity;
};

/**
 * Get authorized login.
 */
JitsiConference.prototype.getAuthLogin = function () {
    return this.authIdentity;
};

/**
 * Check if external authentication is enabled for this conference.
 */
JitsiConference.prototype.isExternalAuthEnabled = function () {
    return this.room && this.room.moderator.isExternalAuthEnabled();
};

/**
 * Get url for external authentication.
 * @param {boolean} [urlForPopup] if true then return url for login popup,
 *                                else url of login page.
 * @returns {Promise}
 */
JitsiConference.prototype.getExternalAuthUrl = function (urlForPopup) {
    return new Promise(function (resolve, reject) {
        if (!this.isExternalAuthEnabled()) {
            reject();
            return;
        }
        if (urlForPopup) {
            this.room.moderator.getPopupLoginUrl(resolve, reject);
        } else {
            this.room.moderator.getLoginUrl(resolve, reject);
        }
    }.bind(this));
};

/**
 * Returns the local tracks of the given media type, or all local tracks if no
 * specific type is given.
 * @param {MediaType} [mediaType] Optional media type (audio or video).
 */
JitsiConference.prototype.getLocalTracks = function (mediaType) {
    let tracks = [];
    if (this.rtc) {
        tracks = this.rtc.getLocalTracks(mediaType);
    }
    return tracks;
};

/**
 * Obtains local audio track.
 * @return {JitsiLocalTrack|null}
 */
JitsiConference.prototype.getLocalAudioTrack = function () {
    return this.rtc ? this.rtc.getLocalAudioTrack() : null;
};

/**
 * Obtains local video track.
 * @return {JitsiLocalTrack|null}
 */
JitsiConference.prototype.getLocalVideoTrack = function () {
    return this.rtc ? this.rtc.getLocalVideoTrack() : null;
};

/**
 * Attaches a handler for events(For example - "participant joined".) in the conference. All possible event are defined
 * in JitsiConferenceEvents.
 * @param eventId the event ID.
 * @param handler handler for the event.
 *
 * Note: consider adding eventing functionality by extending an EventEmitter impl, instead of rolling ourselves
 */
JitsiConference.prototype.on = function (eventId, handler) {
    if (this.eventEmitter)
        this.eventEmitter.on(eventId, handler);
};

/**
 * Removes event listener
 * @param eventId the event ID.
 * @param [handler] optional, the specific handler to unbind
 *
 * Note: consider adding eventing functionality by extending an EventEmitter impl, instead of rolling ourselves
 */
JitsiConference.prototype.off = function (eventId, handler) {
    if (this.eventEmitter)
        this.eventEmitter.removeListener(eventId, handler);
};

// Common aliases for event emitter
JitsiConference.prototype.addEventListener = JitsiConference.prototype.on;
JitsiConference.prototype.removeEventListener = JitsiConference.prototype.off;

/**
 * Receives notifications from other participants about commands / custom events
 * (sent by sendCommand or sendCommandOnce methods).
 * @param command {String} the name of the command
 * @param handler {Function} handler for the command
 */
 JitsiConference.prototype.addCommandListener = function (command, handler) {
    if (this.room)
        this.room.addPresenceListener(command, handler);
 };

/**
  * Removes command  listener
  * @param command {String} the name of the command
  */
 JitsiConference.prototype.removeCommandListener = function (command) {
    if (this.room)
        this.room.removePresenceListener(command);
 };

/**
 * Sends text message to the other participants in the conference
 * @param message the text message.
 */
JitsiConference.prototype.sendTextMessage = function (message) {
    if (this.room)
        this.room.sendMessage(message);
};

/**
 * Send presence command.
 * @param name {String} the name of the command.
 * @param values {Object} with keys and values that will be sent.
 **/
JitsiConference.prototype.sendCommand = function (name, values) {
    if (this.room) {
        this.room.addToPresence(name, values);
        this.room.sendPresence();
    }
};

/**
 * Send presence command one time.
 * @param name {String} the name of the command.
 * @param values {Object} with keys and values that will be sent.
 **/
JitsiConference.prototype.sendCommandOnce = function (name, values) {
    this.sendCommand(name, values);
    this.removeCommand(name);
};

/**
 * Removes presence command.
 * @param name {String} the name of the command.
 **/
JitsiConference.prototype.removeCommand = function (name) {
    if (this.room)
        this.room.removeFromPresence(name);
};

/**
 * Sets the display name for this conference.
 * @param name the display name to set
 */
JitsiConference.prototype.setDisplayName = function(name) {
    if (this.room){
        // remove previously set nickname
        this.room.removeFromPresence("nick");

        this.room.addToPresence("nick", {attributes: {xmlns: 'http://jabber.org/protocol/nick'}, value: name});
        this.room.sendPresence();
    }
};

/**
 * Set new subject for this conference. (available only for moderator)
 * @param {string} subject new subject
 */
JitsiConference.prototype.setSubject = function (subject) {
    if (this.room && this.isModerator()) {
        this.room.setSubject(subject);
    }
};

/**
 * Get a transcriber object for all current participants in this conference
 * @return {Transcriber} the transcriber object
 */
JitsiConference.prototype.getTranscriber = function(){
    if (this.transcriber === undefined){
        this.transcriber = new Transcriber();
        //add all existing local audio tracks to the transcriber
        const localAudioTracks = this.getLocalTracks(MediaType.AUDIO);
        for (const localAudio of localAudioTracks) {
            this.transcriber.addTrack(localAudio);
        }
        //and all remote audio tracks
        const remoteAudioTracks = this.rtc.getRemoteTracks(MediaType.AUDIO);
        for (const remoteTrack of remoteAudioTracks){
            this.transcriber.addTrack(remoteTrack);
        }
    }
    return this.transcriber;
};

/**
 * Adds JitsiLocalTrack object to the conference.
 * @param track the JitsiLocalTrack object.
 * @returns {Promise<JitsiLocalTrack>}
 * @throws {Error} if the specified track is a video track and there is already
 * another video track in the conference.
 */
JitsiConference.prototype.addTrack = function (track) {
    if (track.isVideoTrack()) {
        // Ensure there's exactly 1 local video track in the conference.
        var localVideoTrack = this.rtc.getLocalVideoTrack();
        if (localVideoTrack) {
            // Don't be excessively harsh and severe if the API client happens
            // to attempt to add the same local video track twice.
            if (track === localVideoTrack) {
                return Promise.resolve(track);
            } else {
                return Promise.reject(new Error(
                    "cannot add second video track to the conference"));
            }
        }
    }

    return this.replaceTrack(null, track);
};

/**
 * Fires TRACK_AUDIO_LEVEL_CHANGED change conference event.
 * @param audioLevel the audio level
 */
JitsiConference.prototype._fireAudioLevelChangeEvent = function (audioLevel) {
    this.eventEmitter.emit(
        JitsiConferenceEvents.TRACK_AUDIO_LEVEL_CHANGED,
        this.myUserId(), audioLevel);
};

/**
 * Fires TRACK_MUTE_CHANGED change conference event.
 * @param track the JitsiTrack object related to the event.
 */
JitsiConference.prototype._fireMuteChangeEvent = function (track) {
    // check if track was muted by focus and now is unmuted by user
    if (this.isMutedByFocus && track.isAudioTrack() && !track.isMuted()) {
        this.isMutedByFocus = false;
        // unmute local user on server
        this.room.muteParticipant(this.room.myroomjid, false);
    }
    this.eventEmitter.emit(JitsiConferenceEvents.TRACK_MUTE_CHANGED, track);
};

/**
 * Clear JitsiLocalTrack properties and listeners.
 * @param track the JitsiLocalTrack object.
 */
JitsiConference.prototype.onLocalTrackRemoved = function (track) {
    track._setSSRC(null);
    track._setConference(null);
    this.rtc.removeLocalTrack(track);
    track.removeEventListener(JitsiTrackEvents.TRACK_MUTE_CHANGED,
        track.muteHandler);
    track.removeEventListener(JitsiTrackEvents.TRACK_AUDIO_LEVEL_CHANGED,
        track.audioLevelHandler);
    this.rtc.removeListener(RTCEvents.SENDRECV_STREAMS_CHANGED,
        track.ssrcHandler);

    // send event for stopping screen sharing
    // FIXME: we assume we have only one screen sharing track
    // if we change this we need to fix this check
    if (track.isVideoTrack() && track.videoType === VideoType.DESKTOP)
        this.statistics.sendScreenSharingEvent(false);

    this.eventEmitter.emit(JitsiConferenceEvents.TRACK_REMOVED, track);
};

/**
 * Removes JitsiLocalTrack from the conference and performs
 * a new offer/answer cycle.
 * @param {JitsiLocalTrack} track
 * @returns {Promise}
 */
JitsiConference.prototype.removeTrack = function (track) {
    return this.replaceTrack (track, null);
};

/**
 * Replaces oldTrack with newTrack and performs a single offer/answer
 *  cycle after both operations are done.  Either oldTrack or newTrack
 *  can be null; replacing a valid 'oldTrack' with a null 'newTrack'
 *  effectively just removes 'oldTrack'
 * @param {JitsiLocalTrack} oldTrack the current stream in use to be replaced
 * @param {JitsiLocalTrack} newTrack the new stream to use
 * @returns {Promise} resolves when the replacement is finished
 */
JitsiConference.prototype.replaceTrack = function (oldTrack, newTrack) {
    // First do the removal of the oldTrack at the JitsiConference level
    if (oldTrack) {
        if (oldTrack.disposed) {
            return Promise.reject(
                new JitsiTrackError(JitsiTrackErrors.TRACK_IS_DISPOSED));
        }
    }
    if (newTrack) {
        if (newTrack.disposed) {
            return Promise.reject(
                new JitsiTrackError(JitsiTrackErrors.TRACK_IS_DISPOSED));
        }
        // Set up the ssrcHandler for the new track before we add it at the lower levels
        newTrack.ssrcHandler = function (conference, ssrcMap) {
            if (ssrcMap[this.getMSID()]) {
                this._setSSRC(ssrcMap[this.getMSID()]);
                conference.rtc.removeListener(
                    RTCEvents.SENDRECV_STREAMS_CHANGED,
                    this.ssrcHandler);
            }
        }.bind(newTrack, this);
        this.rtc.addListener(RTCEvents.SENDRECV_STREAMS_CHANGED,
            newTrack.ssrcHandler);
    }
    // Now replace the stream at the lower levels
    return this._doReplaceTrack(oldTrack, newTrack)
        .then(() => {
            if (oldTrack) {
                this.onLocalTrackRemoved(oldTrack);
            }
            if (newTrack) {
                // Now handle the addition of the newTrack at the JitsiConference level
                this._setupNewTrack(newTrack);
            }
            return Promise.resolve();
        }, (error) => {
            return Promise.reject(new Error(error));
        });
};

/**
 * Replaces the tracks at the lower level by going through the Jingle session
 * and WebRTC peer connection. The method will resolve immediately if there is
 * currently no JingleSession started.
 * @param {JitsiLocalTrack|null} oldTrack the track to be removed during
 * the process or <tt>null</t> if the method should act as "add track"
 * @param {JitsiLocalTrack|null} newTrack the new track to be added or
 * <tt>null</tt> if the method should act as "remove track"
 * @return {Promise}
 * @private
 */
JitsiConference.prototype._doReplaceTrack = function (oldTrack, newTrack) {
    if (this.jingleSession) {
        return this.jingleSession.replaceTrack(oldTrack, newTrack);
    } else {
        return Promise.resolve();
    }
};

/**
 * Operations related to creating a new track
 * @param {JitsiLocalTrack} newTrack the new track being created
 */
JitsiConference.prototype._setupNewTrack = function (newTrack) {
    if (newTrack.isAudioTrack() || (newTrack.isVideoTrack() &&
            newTrack.videoType !== VideoType.DESKTOP)) {
        // Report active device to statistics
        var devices = RTC.getCurrentlyAvailableMediaDevices();
        var device = devices.find(function (d) {
            return d.kind === newTrack.getTrack().kind + 'input'
                && d.label === newTrack.getTrack().label;
        });
        if (device) {
            Statistics.sendActiveDeviceListEvent(
                RTC.getEventDataForActiveDevice(device));
        }
    }
    if (newTrack.isVideoTrack()) {
        this.removeCommand("videoType");
        this.sendCommand("videoType", {
            value: newTrack.videoType,
            attributes: {
                xmlns: 'http://jitsi.org/jitmeet/video'
            }
        });
    }
    this.rtc.addLocalTrack(newTrack);

    if (newTrack.startMuted) {
        newTrack.mute();
    }

    // ensure that we're sharing proper "is muted" state
    if (newTrack.isAudioTrack()) {
        this.room.setAudioMute(newTrack.isMuted());
    } else {
        this.room.setVideoMute(newTrack.isMuted());
    }

    newTrack.muteHandler = this._fireMuteChangeEvent.bind(this, newTrack);
    newTrack.audioLevelHandler = this._fireAudioLevelChangeEvent.bind(this);
    newTrack.addEventListener(JitsiTrackEvents.TRACK_MUTE_CHANGED,
                           newTrack.muteHandler);
    newTrack.addEventListener(JitsiTrackEvents.TRACK_AUDIO_LEVEL_CHANGED,
                           newTrack.audioLevelHandler);

    newTrack._setConference(this);

    // send event for starting screen sharing
    // FIXME: we assume we have only one screen sharing track
    // if we change this we need to fix this check
    if (newTrack.isVideoTrack() && newTrack.videoType === VideoType.DESKTOP)
        this.statistics.sendScreenSharingEvent(true);

    this.eventEmitter.emit(JitsiConferenceEvents.TRACK_ADDED, newTrack);
};

/**
 * Adds loca WebRTC stream to the conference.
 * @param {MediaStream} stream new stream that will be added.
 * @param {function} callback callback executed after successful stream addition.
 * @param {function(error)} errorCallback callback executed if stream addition fail.
 * @param {object} ssrcInfo object with information about the SSRCs associated with the
 * stream.
 * @param {boolean} [dontModifySources] if <tt>true</tt> _modifySources won't be
 * called. The option is used for adding stream, before the Jingle call is
 * started. That is before the 'session-accept' is sent.
 */
JitsiConference.prototype._addLocalStream
    = function (stream, callback, errorCallback, ssrcInfo, dontModifySources) {
    if (this.jingleSession) {
        this.jingleSession.addStream(
            stream, callback, errorCallback, ssrcInfo, dontModifySources);
    } else {
        // We are done immediately
        logger.warn("Add local MediaStream - no JingleSession started yet");
        callback();
    }
};

/**
 * Remove local WebRTC media stream.
 * @param {MediaStream} stream the stream that will be removed.
 * @param {function} callback callback executed after successful stream removal.
 * @param {function} errorCallback callback executed if stream removal fail.
 * @param {object} ssrcInfo object with information about the SSRCs associated
 * with the stream.
 */
JitsiConference.prototype.removeLocalStream
    = function (stream, callback, errorCallback, ssrcInfo) {
    if (this.jingleSession) {
        this.jingleSession.removeStream(
            stream, callback, errorCallback, ssrcInfo);
    } else {
        // We are done immediately
        logger.warn("Remove local MediaStream - no JingleSession started yet");
        callback();
    }
};

/**
 * Generate ssrc info object for a stream with the following properties:
 * - ssrcs - Array of the ssrcs associated with the stream.
 * - groups - Array of the groups associated with the stream.
 */
JitsiConference.prototype._generateNewStreamSSRCInfo = function () {
    if (!this.jingleSession) {
        logger.warn("The call haven't been started. " +
            "Cannot generate ssrc info at the moment!");
        return null;
    }
    return this.jingleSession.generateNewStreamSSRCInfo();
};

/**
 * Get role of the local user.
 * @returns {string} user role: 'moderator' or 'none'
 */
JitsiConference.prototype.getRole = function () {
    return this.room.role;
};

/**
 * Check if local user is moderator.
 * @returns {boolean|null} true if local user is moderator, false otherwise. If
 * we're no longer in the conference room then <tt>null</tt> is returned.
 */
JitsiConference.prototype.isModerator = function () {
    return this.room ? this.room.isModerator() : null;
};

/**
 * Set password for the room.
 * @param {string} password new password for the room.
 * @returns {Promise}
 */
JitsiConference.prototype.lock = function (password) {
  if (!this.isModerator()) {
    return Promise.reject();
  }

  var conference = this;
  return new Promise(function (resolve, reject) {
    conference.room.lockRoom(password || "", function () {
      resolve();
    }, function (err) {
      reject(err);
    }, function () {
      reject(JitsiConferenceErrors.PASSWORD_NOT_SUPPORTED);
    });
  });
};

/**
 * Remove password from the room.
 * @returns {Promise}
 */
JitsiConference.prototype.unlock = function () {
  return this.lock();
};

/**
 * Elects the participant with the given id to be the selected participant in
 * order to receive higher video quality (if simulcast is enabled).
 * Or cache it if channel is not created and send it once channel is available.
 * @param participantId the identifier of the participant
 * @throws NetworkError or InvalidStateError or Error if the operation fails.
 */
JitsiConference.prototype.selectParticipant = function(participantId) {
    this.rtc.selectEndpoint(participantId);
};

/**
 * Elects the participant with the given id to be the pinned participant in
 * order to always receive video for this participant (even when last n is
 * enabled).
 * @param participantId the identifier of the participant
 * @throws NetworkError or InvalidStateError or Error if the operation fails.
 */
JitsiConference.prototype.pinParticipant = function(participantId) {
    this.rtc.pinEndpoint(participantId);
};

/**
<<<<<<< HEAD
 * Elects the participan(s) to be the pinned participants in
 * order to always receive video for this participant (even when last n is
 * enabled).
 * @param participantIdList (Array) a list of the participant ids
 * @throws NetworkError or InvalidStateError or Error if the operation fails.
 */
JitsiConference.prototype.pinParticipants = function(participantIdList) {
    this.rtc.pinEndpoints(participantIdList);
};

/**
 * Returns the list of participants for this conference.
 * @return Array<JitsiParticipant> a list of participant identifiers containing all conference participants.
=======
 * Selects a new value for "lastN". The requested amount of videos are going
 * to be delivered after the value is in effect. Set to -1 for unlimited or
 * all available videos.
 * @param lastN the new number of videos the user would like to receive.
 * @throws Error or RangeError if the given value is not a number or is smaller
 * than -1.
 */
JitsiConference.prototype.setLastN = function(lastN) {
    if (!Number.isInteger(lastN) && !Number.parseInt(lastN)) {
        throw new Error('Invalid value for lastN: ' + lastN);
    }
    if (lastN < -1) {
        throw new RangeError('lastN cannot be smaller than -1');
    }
    this.rtc.setLastN(lastN | 0);
};

/**
 * @return Array<JitsiParticipant> an array of all participants in this
 * conference.
>>>>>>> e1b7f934
 */
JitsiConference.prototype.getParticipants = function() {
    return Object.keys(this.participants).map(function (key) {
        return this.participants[key];
    }, this);
};

/**
 * Returns the number of participants in the conference, including the local
 * participant.
 * @param countHidden {boolean} Whether or not to include hidden participants
 * in the count. Default: false.
 **/
JitsiConference.prototype.getParticipantCount
    = function(countHidden = false) {

    let participants = this.getParticipants();
    if (!countHidden) {
        participants = participants.filter(p => !p.isHidden());
    }
    // Add one for the local participant.
    return participants.length + 1;
};

/**
 * @returns {JitsiParticipant} the participant in this conference with the
 * specified id (or undefined if there isn't one).
 * @param id the id of the participant.
 */
JitsiConference.prototype.getParticipantById = function(id) {
    return this.participants[id];
};

/**
 * Kick participant from this conference.
 * @param {string} id id of the participant to kick
 */
JitsiConference.prototype.kickParticipant = function (id) {
    var participant = this.getParticipantById(id);
    if (!participant) {
        return;
    }
    this.room.kick(participant.getJid());
};

/**
 * Mutes a participant.
 * @param {string} id The id of the participant to mute.
 */
JitsiConference.prototype.muteParticipant = function (id) {
    var participant = this.getParticipantById(id);
    if (!participant) {
        return;
    }
    this.room.muteParticipant(participant.getJid(), true);
};

/**
 * Notifies this JitsiConference that a new member has joined its chat room.
 *
 * FIXME This should NOT be exposed!
 *
 * @param jid the jid of the participant in the MUC
 * @param nick the display name of the participant
 * @param role the role of the participant in the MUC
 * @param isHidden indicates if this is a hidden participant (system
 * participant for example a recorder).
 */
JitsiConference.prototype.onMemberJoined
    = function (jid, nick, role, isHidden) {
    var id = Strophe.getResourceFromJid(jid);
    if (id === 'focus' || this.myUserId() === id) {
       return;
    }
    var participant = new JitsiParticipant(jid, this, nick, isHidden);
    participant._role = role;
    this.participants[id] = participant;
    this.eventEmitter.emit(JitsiConferenceEvents.USER_JOINED, id, participant);
    this.xmpp.caps.getFeatures(jid).then(features => {
        participant._supportsDTMF = features.has("urn:xmpp:jingle:dtmf:0");
        this.updateDTMFSupport();
    }, error => logger.error(error));
};

JitsiConference.prototype.onMemberLeft = function (jid) {
    var id = Strophe.getResourceFromJid(jid);
    if (id === 'focus' || this.myUserId() === id) {
       return;
    }
    var participant = this.participants[id];
    delete this.participants[id];

    var removedTracks = this.rtc.removeRemoteTracks(id);

    removedTracks.forEach(function (track) {
        this.eventEmitter.emit(JitsiConferenceEvents.TRACK_REMOVED, track);
    }.bind(this));

    // there can be no participant in case the member that left is focus
    if (participant)
        this.eventEmitter.emit(
            JitsiConferenceEvents.USER_LEFT, id, participant);
};

JitsiConference.prototype.onUserRoleChanged = function (jid, role) {
    var id = Strophe.getResourceFromJid(jid);
    var participant = this.getParticipantById(id);
    if (!participant) {
        return;
    }
    participant._role = role;
    this.eventEmitter.emit(JitsiConferenceEvents.USER_ROLE_CHANGED, id, role);
};

JitsiConference.prototype.onDisplayNameChanged = function (jid, displayName) {
    var id = Strophe.getResourceFromJid(jid);
    var participant = this.getParticipantById(id);
    if (!participant) {
        return;
    }

    if (participant._displayName === displayName)
        return;

    participant._displayName = displayName;
    this.eventEmitter.emit(JitsiConferenceEvents.DISPLAY_NAME_CHANGED, id, displayName);
};

/**
 * Notifies this JitsiConference that a JitsiRemoteTrack was added into
 * the conference.
 *
 * @param {JitsiRemoteTrack} track the JitsiRemoteTrack which was added to this
 * JitsiConference
 */
JitsiConference.prototype.onRemoteTrackAdded = function (track) {
    const id = track.getParticipantId();
    const participant = this.getParticipantById(id);
    if (!participant) {
        logger.error(`No participant found for id: ${id}`);
        return;
    }

    // Add track to JitsiParticipant.
    participant._tracks.push(track);

    if (this.transcriber){
        this.transcriber.addTrack(track);
    }

    const emitter = this.eventEmitter;
    track.addEventListener(
        JitsiTrackEvents.TRACK_MUTE_CHANGED,
        function () {
            emitter.emit(JitsiConferenceEvents.TRACK_MUTE_CHANGED, track);
        }
    );
    track.addEventListener(
        JitsiTrackEvents.TRACK_AUDIO_LEVEL_CHANGED,
        function (audioLevel) {
            emitter.emit(
                JitsiConferenceEvents.TRACK_AUDIO_LEVEL_CHANGED,
                id,
                audioLevel);
        }
    );

    emitter.emit(JitsiConferenceEvents.TRACK_ADDED, track);
};

/**
 * Notifies this JitsiConference that a JitsiRemoteTrack was removed from
 * the conference.
 *
 * @param {JitsiRemoteTrack} removedTrack
 */
JitsiConference.prototype.onRemoteTrackRemoved = function (removedTrack) {
    let consumed = false;

    this.getParticipants().forEach(function(participant) {
        const tracks = participant.getTracks();

        for(let i = 0; i < tracks.length; i++) {
            if (tracks[i] === removedTrack) {
                // Since the tracks have been compared and are
                // considered equal the result of splice can be ignored.
                participant._tracks.splice(i, 1);

                this.eventEmitter.emit(
                    JitsiConferenceEvents.TRACK_REMOVED, removedTrack);

                if (this.transcriber){
                    this.transcriber.removeTrack(removedTrack);
                }

                consumed = true;

                break;
            }
        }
    }, this);

    if (!consumed) {
        logger.error(
            "Failed to match remote track on remove"
                + " with any of the participants",
            removedTrack.getStreamId(),
            removedTrack.getParticipantId());
    }
};

/**
 * Handles incoming call event.
 */
JitsiConference.prototype.onIncomingCall =
function (jingleSession, jingleOffer, now) {
    if (!this.room.isFocus(jingleSession.peerjid)) {
        // Error cause this should never happen unless something is wrong!
        var errmsg = "Rejecting session-initiate from non-focus user: "
                + jingleSession.peerjid;
        GlobalOnErrorHandler.callErrorHandler(new Error(errmsg));
        logger.error(errmsg);

        // Terminate  the jingle session with a reason
        jingleSession.terminate(
            'security-error', 'Only focus can start new sessions',
            null /* success callback => we don't care */,
            function (error) {
                logger.warn(
                    "An error occurred while trying to terminate"
                        + " invalid Jingle session", error);
            });

        return;
    }

    // Accept incoming call
    this.jingleSession = jingleSession;
    this.room.connectionTimes["session.initiate"] = now;
    // Log "session.restart"
    if (this.wasStopped) {
        Statistics.sendEventToAll("session.restart");
    }
    // add info whether call is cross-region
    var crossRegion = null;
    if (window.jitsiRegionInfo) {
        crossRegion = window.jitsiRegionInfo["CrossRegion"];
    }
    Statistics.analytics.sendEvent(
        "session.initiate", {
            value: now - this.room.connectionTimes["muc.joined"],
            label: crossRegion
        });
    try {
        jingleSession.initialize(false /* initiator */, this.room, this.rtc);
    } catch (error) {
        GlobalOnErrorHandler.callErrorHandler(error);
    }

    this.rtc.initializeDataChannels(jingleSession.peerconnection);
    // Add local Tracks to the ChatRoom
    this.getLocalTracks().forEach(function(localTrack) {
        var ssrcInfo = null;
        /**
         * We don't do this for Firefox because, on Firefox, we keep the
         *  stream in the peer connection and just set 'enabled' on the
         *  track to false (see JitsiLocalTrack::_setMute).  This means
         *  that if we generated an ssrc here and set it in the cache, it
         *  would clash with the one firefox generates (since, unlike chrome,
         *  the stream is still attached to the peer connection) and causes
         *  problems between sdp-interop and trying to keep the ssrcs
         *  consistent
         */
        if (localTrack.isVideoTrack() && localTrack.isMuted() && !RTCBrowserType.isFirefox()) {
            /**
             * Handles issues when the stream is added before the peerconnection
             * is created. The peerconnection is created when second participant
             * enters the call. In that use case the track doesn't have
             * information about it's ssrcs and no jingle packets are sent. That
             * can cause inconsistent behavior later.
             *
             * For example:
             * If we mute the stream and than second participant enter it's
             * remote SDP won't include that track. On unmute we are not sending
             * any jingle packets which will brake the unmute.
             *
             * In order to solve issues like the above one here we have to
             * generate the ssrc information for the track .
             */
            localTrack._setSSRC(this._generateNewStreamSSRCInfo());
            ssrcInfo = {
                mtype: localTrack.getType(),
                type: "addMuted",
                ssrc: localTrack.ssrc,
                msid: localTrack.initialMSID
            };
        }
        try {
            this._addLocalStream(
                localTrack.getOriginalStream(), function () {}, function () {},
                ssrcInfo, true /* don't modify SSRCs */);
        } catch(e) {
            GlobalOnErrorHandler.callErrorHandler(e);
            logger.error(e);
        }
    }.bind(this));
    // Generate the 'recvonly' SSRC in case there are no video tracks
    if (!this.getLocalTracks(MediaType.VIDEO).length) {
        jingleSession.generateRecvonlySsrc();
    }

    jingleSession.acceptOffer(jingleOffer, null,
        function (error) {
            GlobalOnErrorHandler.callErrorHandler(error);
            logger.error(
                "Failed to accept incoming Jingle session", error);
        }
    );

    // Start callstats as soon as peerconnection is initialized,
    // do not wait for XMPPEvents.PEERCONNECTION_READY, as it may never
    // happen in case if user doesn't have or denied permission to
    // both camera and microphone.
    this.statistics.startCallStats(jingleSession);
    this.statistics.startRemoteStats(jingleSession.peerconnection);
};

/**
 * Handles the call ended event.
 * @param {JingleSessionPC} JingleSession the jingle session which has been
 * terminated.
 * @param {String} reasonCondition the Jingle reason condition.
 * @param {String|null} reasonText human readable reason text which may provide
 * more details about why the call has been terminated.
 */
JitsiConference.prototype.onCallEnded
= function (JingleSession, reasonCondition, reasonText) {
    logger.info("Call ended: " + reasonCondition + " - " + reasonText);
    this.wasStopped = true;
    // Send session.terminate event
    Statistics.sendEventToAll("session.terminate");
    // Stop the stats
    if (this.statistics) {
        this.statistics.stopRemoteStats();
        this.statistics.stopCallStats();
    }
    // Current JingleSession is invalid so set it to null on the room
    this.jingleSession = null;
    // Let the RTC service do any cleanups
    this.rtc.onCallEnded();
    // PeerConnection has been closed which means that SSRCs stored in
    // JitsiLocalTrack will not match those assigned by the old PeerConnection
    // and SSRC replacement logic will not work as expected.
    // We want to re-register 'ssrcHandler' of our local tracks, so that they
    // will learn what their SSRC from the new PeerConnection which will be
    // created on incoming call event.
    var self = this;
    this.getLocalTracks().forEach(function(localTrack) {
        // Reset SSRC as it will no longer be valid
        localTrack._setSSRC(null);
        // Bind the handler to fetch new SSRC, it will un register itself once
        // it reads the values
        self.rtc.addListener(
            RTCEvents.SENDRECV_STREAMS_CHANGED, localTrack.ssrcHandler);
    });
};

/**
 * Handles the suspend detected event. Leaves the room and fires suspended.
 */
JitsiConference.prototype.onSuspendDetected = function () {
    this.leave();
    this.eventEmitter.emit(JitsiConferenceEvents.SUSPEND_DETECTED);
};

JitsiConference.prototype.updateDTMFSupport = function () {
    var somebodySupportsDTMF = false;
    var participants = this.getParticipants();

    // check if at least 1 participant supports DTMF
    for (var i = 0; i < participants.length; i += 1) {
        if (participants[i].supportsDTMF()) {
            somebodySupportsDTMF = true;
            break;
        }
    }
    if (somebodySupportsDTMF !== this.somebodySupportsDTMF) {
        this.somebodySupportsDTMF = somebodySupportsDTMF;
        this.eventEmitter.emit(JitsiConferenceEvents.DTMF_SUPPORT_CHANGED, somebodySupportsDTMF);
    }
};

/**
 * Allows to check if there is at least one user in the conference
 * that supports DTMF.
 * @returns {boolean} true if somebody supports DTMF, false otherwise
 */
JitsiConference.prototype.isDTMFSupported = function () {
    return this.somebodySupportsDTMF;
};

/**
 * Returns the local user's ID
 * @return {string} local user's ID
 */
JitsiConference.prototype.myUserId = function () {
    return (this.room && this.room.myroomjid)? Strophe.getResourceFromJid(this.room.myroomjid) : null;
};

JitsiConference.prototype.sendTones = function (tones, duration, pause) {
    // FIXME P2P 'dtmfManager' must be cleared, after switching jingleSessions
    if (!this.dtmfManager) {
        if (!this.jingleSession) {
            logger.warn("cannot sendTones: no jingle session");
            return;
        }

        const peerConnection = this.jingleSession.peerconnection;
        if (!peerConnection) {
            logger.warn("cannot sendTones: no peer connection");
            return;
        }

        const localAudio = this.getLocalAudioTrack();
        if (!localAudio) {
            logger.warn("cannot sendTones: no local audio stream");
            return;
        }
        this.dtmfManager = new JitsiDTMFManager(localAudio, peerConnection);
    }

    this.dtmfManager.sendTones(tones, duration, pause);
};

/**
 * Returns true if recording is supported and false if not.
 */
JitsiConference.prototype.isRecordingSupported = function () {
    if (this.room)
        return this.room.isRecordingSupported();
    return false;
};

/**
 * Returns null if the recording is not supported, "on" if the recording started
 * and "off" if the recording is not started.
 */
JitsiConference.prototype.getRecordingState = function () {
    return (this.room) ? this.room.getRecordingState() : undefined;
};

/**
 * Returns the url of the recorded video.
 */
JitsiConference.prototype.getRecordingURL = function () {
    return (this.room) ? this.room.getRecordingURL() : null;
};

/**
 * Starts/stops the recording
 */
JitsiConference.prototype.toggleRecording = function (options) {
    if (this.room)
        return this.room.toggleRecording(options, function (status, error) {
            this.eventEmitter.emit(
                JitsiConferenceEvents.RECORDER_STATE_CHANGED, status, error);
        }.bind(this));
    this.eventEmitter.emit(
        JitsiConferenceEvents.RECORDER_STATE_CHANGED, "error",
        new Error("The conference is not created yet!"));
};

/**
 * Returns true if the SIP calls are supported and false otherwise
 */
JitsiConference.prototype.isSIPCallingSupported = function () {
    if (this.room)
        return this.room.isSIPCallingSupported();
    return false;
};

/**
 * Dials a number.
 * @param number the number
 */
JitsiConference.prototype.dial = function (number) {
    if (this.room)
        return this.room.dial(number);
    return new Promise(function(resolve, reject){
        reject(new Error("The conference is not created yet!"));});
};

/**
 * Hangup an existing call
 */
JitsiConference.prototype.hangup = function () {
    if (this.room)
        return this.room.hangup();
    return new Promise(function(resolve, reject){
        reject(new Error("The conference is not created yet!"));});
};

/**
 * Returns the phone number for joining the conference.
 */
JitsiConference.prototype.getPhoneNumber = function () {
    if (this.room)
        return this.room.getPhoneNumber();
    return null;
};

/**
 * Returns the pin for joining the conference with phone.
 */
JitsiConference.prototype.getPhonePin = function () {
    if (this.room)
        return this.room.getPhonePin();
    return null;
};

/**
 * Returns the connection state for the current room. Its ice connection state
 * for its session.
 */
JitsiConference.prototype.getConnectionState = function () {
    if (this.jingleSession) {
        return this.jingleSession.getIceConnectionState();
    } else {
        return null;
    }
};

/**
 * Make all new participants mute their audio/video on join.
 * @param policy {Object} object with 2 boolean properties for video and audio:
 * @param {boolean} audio if audio should be muted.
 * @param {boolean} video if video should be muted.
 */
JitsiConference.prototype.setStartMutedPolicy = function (policy) {
    if (!this.isModerator()) {
        return;
    }
    this.startMutedPolicy = policy;
    this.room.removeFromPresence("startmuted");
    this.room.addToPresence("startmuted", {
        attributes: {
            audio: policy.audio,
            video: policy.video,
            xmlns: 'http://jitsi.org/jitmeet/start-muted'
        }
    });
    this.room.sendPresence();
};

/**
 * Returns current start muted policy
 * @returns {Object} with 2 properties - audio and video.
 */
JitsiConference.prototype.getStartMutedPolicy = function () {
    return this.startMutedPolicy;
};

/**
 * Check if audio is muted on join.
 */
JitsiConference.prototype.isStartAudioMuted = function () {
    return this.startAudioMuted;
};

/**
 * Check if video is muted on join.
 */
JitsiConference.prototype.isStartVideoMuted = function () {
    return this.startVideoMuted;
};

/**
 * Get object with internal logs.
 */
JitsiConference.prototype.getLogs = function () {
    var data = this.xmpp.getJingleLog();

    var metadata = {};
    metadata.time = new Date();
    metadata.url = window.location.href;
    metadata.ua = navigator.userAgent;

    var log = this.xmpp.getXmppLog();
    if (log) {
        metadata.xmpp = log;
    }

    data.metadata = metadata;

    return data;
};

/**
 * Returns measured connectionTimes.
 */
JitsiConference.prototype.getConnectionTimes = function () {
    return this.room.connectionTimes;
};

/**
 * Sets a property for the local participant.
 */
JitsiConference.prototype.setLocalParticipantProperty = function(name, value) {
    this.sendCommand("jitsi_participant_" + name, {value: value});
};

/**
 * Sends the given feedback through CallStats if enabled.
 *
 * @param overallFeedback an integer between 1 and 5 indicating the
 * user feedback
 * @param detailedFeedback detailed feedback from the user. Not yet used
 */
JitsiConference.prototype.sendFeedback =
function(overallFeedback, detailedFeedback){
    this.statistics.sendFeedback(overallFeedback, detailedFeedback);
};

/**
 * Returns true if the callstats integration is enabled, otherwise returns
 * false.
 *
 * @returns true if the callstats integration is enabled, otherwise returns
 * false.
 */
JitsiConference.prototype.isCallstatsEnabled = function () {
    return this.statistics.isCallstatsEnabled();
};


/**
 * Handles track attached to container (Calls associateStreamWithVideoTag method
 * from statistics module)
 * @param track the track
 * @param container the container
 */
JitsiConference.prototype._onTrackAttach = function(track, container) {
    var ssrc = track.getSSRC();
    if (!container.id || !ssrc) {
        return;
    }
    this.statistics.associateStreamWithVideoTag(
        ssrc, track.isLocal(), track.getUsageLabel(), container.id);
};

/**
 * Logs an "application log" message.
 * @param message {string} The message to log. Note that while this can be a
 * generic string, the convention used by lib-jitsi-meet and jitsi-meet is to
 * log valid JSON strings, with an "id" field used for distinguishing between
 * message types. E.g.: {id: "recorder_status", status: "off"}
 */
JitsiConference.prototype.sendApplicationLog = function(message) {
    Statistics.sendLog(message);
};

/**
 * Checks if the user identified by given <tt>mucJid</tt> is the conference
 * focus.
 * @param mucJid the full MUC address of the user to be checked.
 * @returns {boolean|null} <tt>true</tt> if MUC user is the conference focus,
 * <tt>false</tt> when is not. <tt>null</tt> if we're not in the MUC anymore and
 * are unable to figure out the status or if given <tt>mucJid</tt> is invalid.
 */
JitsiConference.prototype._isFocus = function (mucJid) {
    return this.room ? this.room.isFocus(mucJid) : null;
};

/**
 * Fires CONFERENCE_FAILED event with INCOMPATIBLE_SERVER_VERSIONS parameter
 */
JitsiConference.prototype._fireIncompatibleVersionsEvent = function () {
    this.eventEmitter.emit(JitsiConferenceEvents.CONFERENCE_FAILED,
        JitsiConferenceErrors.INCOMPATIBLE_SERVER_VERSIONS);
};

/**
 * Sends a message via the data channel.
 * @param to {string} the id of the endpoint that should receive the message.
 * If "" the message will be sent to all participants.
 * @param payload {object} the payload of the message.
 * @throws NetworkError or InvalidStateError or Error if the operation fails.
 */
JitsiConference.prototype.sendEndpointMessage = function (to, payload) {
    this.rtc.sendDataChannelMessage(to, payload);
};

/**
 * Sends a broadcast message via the data channel.
 * @param payload {object} the payload of the message.
 * @throws NetworkError or InvalidStateError or Error if the operation fails.
 */
JitsiConference.prototype.broadcastEndpointMessage = function (payload) {
    this.sendEndpointMessage("", payload);
};

JitsiConference.prototype.isConnectionInterrupted = function () {
    return this.connectionIsInterrupted;
};

module.exports = JitsiConference;<|MERGE_RESOLUTION|>--- conflicted
+++ resolved
@@ -757,7 +757,6 @@
 };
 
 /**
-<<<<<<< HEAD
  * Elects the participan(s) to be the pinned participants in
  * order to always receive video for this participant (even when last n is
  * enabled).
@@ -769,9 +768,6 @@
 };
 
 /**
- * Returns the list of participants for this conference.
- * @return Array<JitsiParticipant> a list of participant identifiers containing all conference participants.
-=======
  * Selects a new value for "lastN". The requested amount of videos are going
  * to be delivered after the value is in effect. Set to -1 for unlimited or
  * all available videos.
@@ -790,9 +786,8 @@
 };
 
 /**
- * @return Array<JitsiParticipant> an array of all participants in this
- * conference.
->>>>>>> e1b7f934
+ * Returns the list of participants for this conference.
+ * @return Array<JitsiParticipant> a list of participant identifiers containing all conference participants.
  */
 JitsiConference.prototype.getParticipants = function() {
     return Object.keys(this.participants).map(function (key) {
