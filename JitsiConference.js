--- conflicted
+++ resolved
@@ -746,8 +746,7 @@
 };
 
 /**
-<<<<<<< HEAD
- * Elects the participan(s) to be the pinned participants in
+ * Elects the participant(s) to be the pinned participants in
  * order to always receive video for this participant (even when last n is
  * enabled).
  * @param participantIdList (Array) a list of the participant ids
@@ -758,9 +757,6 @@
 };
 
 /**
- * Returns the list of participants for this conference.
- * @return Array<JitsiParticipant> a list of participant identifiers containing all conference participants.
-=======
  * Selects a new value for "lastN". The requested amount of videos are going
  * to be delivered after the value is in effect. Set to -1 for unlimited or
  * all available videos.
@@ -781,7 +777,6 @@
 /**
  * @return Array<JitsiParticipant> an array of all participants in this
  * conference.
->>>>>>> d904edbc
  */
 JitsiConference.prototype.getParticipants = function() {
     return Object.keys(this.participants).map(function (key) {
