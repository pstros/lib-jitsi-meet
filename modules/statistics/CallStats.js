--- conflicted
+++ resolved
@@ -146,13 +146,7 @@
 
         this.userID = Settings.getCallStatsUserName();
 
-<<<<<<< HEAD
         this.confID = this.session.room.roomjid;
-=======
-        var location = window.location;
-        // The confID is case sensitive!!!
-        this.confID = location.hostname + "/" + options.roomName;
->>>>>>> 64959627
 
         this.callStatsID = options.callStatsID;
         this.callStatsSecret = options.callStatsSecret;
