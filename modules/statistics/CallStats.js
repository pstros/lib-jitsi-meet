/* global $, Strophe, callstats */
var logger = require("jitsi-meet-logger").getLogger(__filename);
var GlobalOnErrorHandler = require("../util/GlobalOnErrorHandler");
import Settings from "../settings/Settings";

var jsSHA = require('jssha');
var io = require('socket.io-client');

/**
 * We define enumeration of wrtcFuncNames as we need them before
 * callstats is initialized to queue events.
 * @const
 * @see http://www.callstats.io/api/#enumeration-of-wrtcfuncnames
 */
var wrtcFuncNames = {
    createOffer:          "createOffer",
    createAnswer:         "createAnswer",
    setLocalDescription:  "setLocalDescription",
    setRemoteDescription: "setRemoteDescription",
    addIceCandidate:      "addIceCandidate",
    getUserMedia:         "getUserMedia",
    iceConnectionFailure: "iceConnectionFailure",
    signalingError:       "signalingError",
    applicationLog:       "applicationLog"
};

/**
 * We define enumeration of fabricEvent as we need them before
 * callstats is initialized to queue events.
 * @const
 * @see http://www.callstats.io/api/#enumeration-of-fabricevent
 */
var fabricEvent = {
    fabricHold:"fabricHold",
    fabricResume:"fabricResume",
    audioMute:"audioMute",
    audioUnmute:"audioUnmute",
    videoPause:"videoPause",
    videoResume:"videoResume",
    fabricUsageEvent:"fabricUsageEvent",
    fabricStats:"fabricStats",
    fabricTerminated:"fabricTerminated",
    screenShareStart:"screenShareStart",
    screenShareStop:"screenShareStop",
    dominantSpeaker:"dominantSpeaker",
    activeDeviceList:"activeDeviceList"
};

var callStats = null;

/**
 * The user id to report to callstats as destination.
 * @type {string}
 */
const DEFAULT_REMOTE_USER = "jitsi";

function initCallback (err, msg) {
    logger.log("CallStats Status: err=" + err + " msg=" + msg);

    CallStats.initializeInProgress = false;

    // there is no lib, nothing to report to
    if (err !== 'success') {
        CallStats.initializeFailed = true;
        return;
    }

    var ret = callStats.addNewFabric(this.peerconnection,
        DEFAULT_REMOTE_USER,
        callStats.fabricUsage.multiplex,
        this.confID,
        this.pcCallback.bind(this));

    var fabricInitialized = (ret.status === 'success');

    if(!fabricInitialized) {
        CallStats.initializeFailed = true;
        logger.log("callstats fabric not initilized", ret.message);
        return;
    }

    CallStats.initializeFailed = false;
    CallStats.initialized = true;
    CallStats.feedbackEnabled = true;

    // notify callstats about failures if there were any
    if (CallStats.reportsQueue.length) {
        CallStats.reportsQueue.forEach(function (report) {
            if (report.type === reportType.ERROR) {
                var error = report.data;
                CallStats._reportError.call(this, error.type, error.error,
                    error.pc);
            }
            // if we have and event to report and we failed to add fabric
            // this event will not be reported anyway, returning an error
            else if (report.type === reportType.EVENT
                && fabricInitialized) {
                var eventData = report.data;
                callStats.sendFabricEvent(
                    this.peerconnection,
                    eventData.event,
                    this.confID,
                    eventData.eventData);
            } else if (report.type === reportType.MST_WITH_USERID) {
                var data = report.data;
                callStats.associateMstWithUserID(
                    this.peerconnection,
                    data.callStatsId,
                    this.confID,
                    data.ssrc,
                    data.usageLabel,
                    data.containerId
                );
            }
        }, this);
        CallStats.reportsQueue.length = 0;
    }
}

/**
 * Returns a function which invokes f in a try/catch block, logs any exception
 * to the console, and then swallows it.
 *
 * @param f the function to invoke in a try/catch block
 * @return a function which invokes f in a try/catch block, logs any exception
 * to the console, and then swallows it
 */
function _try_catch (f) {
    return function () {
        try {
            f.apply(this, arguments);
        } catch (e) {
            GlobalOnErrorHandler.callErrorHandler(e);
            logger.error(e);
        }
    };
}

/**
 * Creates new CallStats instance that handles all callstats API calls.
 * @param peerConnection {JingleSessionPC} the session object
 * @param options {object} credentials for callstats.
 */
var CallStats = _try_catch(function(jingleSession, options) {
    try{
        CallStats.feedbackEnabled = false;
        callStats = new callstats($, io, jsSHA); // eslint-disable-line new-cap

        this.peerconnection = jingleSession.peerconnection.peerconnection;

        this.userID = {
            aliasName: Strophe.getResourceFromJid(jingleSession.room.myroomjid),
            userName: Settings.getCallStatsUserName()
        };

<<<<<<< HEAD
        //Original confID
        //this.confID = this.session.room.roomjid;
        const location = window.location;
=======
>>>>>>> be9769d2
        // The confID is case sensitive!!!
        this.confID = options.callStatsConfIDNamespace + "/" + options.roomName;

        this.callStatsID = options.callStatsID;
        this.callStatsSecret = options.callStatsSecret;

        CallStats.initializeInProgress = true;
        //userID is generated or given by the origin server
        callStats.initialize(this.callStatsID,
            this.callStatsSecret,
            this.userID,
            initCallback.bind(this));

    } catch (e) {
        // The callstats.io API failed to initialize (e.g. because its download
        // did not succeed in general or on time). Further attempts to utilize
        // it cannot possibly succeed.
        GlobalOnErrorHandler.callErrorHandler(e);
        callStats = null;
        logger.error(e);
    }
});

// some errors/events may happen before CallStats init
// in this case we accumulate them in this array
// and send them to callstats on init
CallStats.reportsQueue = [];

/**
 * Whether the library was successfully initialized using its initialize method.
 * And whether we had successfully called addNewFabric.
 * @type {boolean}
 */
CallStats.initialized = false;

/**
 * Whether we are in progress of initializing.
 * @type {boolean}
 */
CallStats.initializeInProgress = false;

/**
 * Whether we tried to initialize and it failed.
 * @type {boolean}
 */
CallStats.initializeFailed = false;

/**
 * Shows weather sending feedback is enabled or not
 * @type {boolean}
 */
CallStats.feedbackEnabled = false;

/**
 * Checks whether we need to re-initialize callstats and starts the process.
 * @private
 */
CallStats._checkInitialize = function () {
    if (CallStats.initialized || !CallStats.initializeFailed
        || !callStats || CallStats.initializeInProgress)
        return;

    // callstats object created, not initialized and it had previously failed,
    // and there is no init in progress, so lets try initialize it again
    CallStats.initializeInProgress = true;
    callStats.initialize(
        callStats.callStatsID,
        callStats.callStatsSecret,
        callStats.userID,
        initCallback.bind(callStats));
};

/**
 * Type of pending reports, can be event or an error.
 * @type {{ERROR: string, EVENT: string}}
 */
var reportType = {
    ERROR: "error",
    EVENT: "event",
    MST_WITH_USERID: "mstWithUserID"
};

CallStats.prototype.pcCallback = _try_catch(function (err, msg) {
    if (callStats && err !== 'success')
        logger.error("Monitoring status: "+ err + " msg: " + msg);
});

/**
 * Lets CallStats module know where is given SSRC rendered by providing renderer
 * tag ID.
 * If the lib is not initialized yet queue the call for later, when its ready.
 * @param ssrc {number} the SSRC of the stream
 * @param isLocal {boolean} <tt>true<tt> if this stream is local or
 *        <tt>false</tt> otherwise.
 * @param usageLabel {string} meaningful usage label of this stream like
 *        'microphone', 'camera' or 'screen'.
 * @param containerId {string} the id of media 'audio' or 'video' tag which
 *        renders the stream.
 */
CallStats.prototype.associateStreamWithVideoTag =
function (ssrc, isLocal, usageLabel, containerId) {
    if(!callStats) {
        return;
    }

    // 'jitsi' is default remote user ID for now
    const callStatsId = isLocal ? this.userID : DEFAULT_REMOTE_USER;

    _try_catch(function() {
        logger.debug(
            "Calling callStats.associateMstWithUserID with:",
            this.peerconnection,
            callStatsId,
            this.confID,
            ssrc,
            usageLabel,
            containerId);
        if(CallStats.initialized) {
            callStats.associateMstWithUserID(
                this.peerconnection,
                callStatsId,
                this.confID,
                ssrc,
                usageLabel,
                containerId);
        }
        else {
            CallStats.reportsQueue.push({
                type: reportType.MST_WITH_USERID,
                data: {
                    callStatsId,
                    containerId,
                    ssrc,
                    usageLabel
                }
            });
            CallStats._checkInitialize();
        }
    }).bind(this)();
};

/**
 * Notifies CallStats for mute events
 * @param mute {boolean} true for muted and false for not muted
 * @param type {String} "audio"/"video"
 * @param {CallStats} cs callstats instance related to the event
 */
CallStats.sendMuteEvent = _try_catch(function (mute, type, cs) {
    let event;

    if (type === "video") {
        event = mute ? fabricEvent.videoPause : fabricEvent.videoResume;
    } else {
        event = mute ? fabricEvent.audioMute : fabricEvent.audioUnmute;
    }

    CallStats._reportEvent.call(cs, event);
});

/**
 * Notifies CallStats for screen sharing events
 * @param start {boolean} true for starting screen sharing and
 * false for not stopping
 * @param {CallStats} cs callstats instance related to the event
 */
CallStats.sendScreenSharingEvent = _try_catch(function (start, cs) {
    CallStats._reportEvent.call(
        cs,
        start ? fabricEvent.screenShareStart : fabricEvent.screenShareStop);
});

/**
 * Notifies CallStats that we are the new dominant speaker in the conference.
 * @param {CallStats} cs callstats instance related to the event
 */
CallStats.sendDominantSpeakerEvent = _try_catch(function (cs) {
    CallStats._reportEvent.call(cs, fabricEvent.dominantSpeaker);
});

/**
 * Notifies CallStats about active device.
 * @param {{deviceList: {String:String}}} list of devices with their data
 * @param {CallStats} cs callstats instance related to the event
 */
CallStats.sendActiveDeviceListEvent = _try_catch(function (devicesData, cs) {
    CallStats._reportEvent.call(cs, fabricEvent.activeDeviceList, devicesData);
});

/**
 * Reports an error to callstats.
 *
 * @param type the type of the error, which will be one of the wrtcFuncNames
 * @param e the error
 * @param pc the peerconnection
 * @param eventData additional data to pass to event
 * @private
 */
CallStats._reportEvent = function (event, eventData) {
    if (CallStats.initialized) {
        callStats.sendFabricEvent(
            this.peerconnection, event, this.confID, eventData);
    } else {
        CallStats.reportsQueue.push({
                type: reportType.EVENT,
                data: {event: event, eventData: eventData}
            });
        CallStats._checkInitialize();
    }
};

/**
 * Notifies CallStats for connection setup errors
 */
CallStats.prototype.sendTerminateEvent = _try_catch(function () {
    if(!CallStats.initialized) {
        return;
    }
    callStats.sendFabricEvent(this.peerconnection,
        callStats.fabricEvent.fabricTerminated, this.confID);
});

/**
 * Notifies CallStats for ice connection failed
 * @param {RTCPeerConnection} pc connection on which failure occured.
 * @param {CallStats} cs callstats instance related to the error (optional)
 */
CallStats.prototype.sendIceConnectionFailedEvent = _try_catch(function (pc, cs){
    CallStats._reportError.call(
        cs, wrtcFuncNames.iceConnectionFailure, null, pc);
});

/**
 * Sends the given feedback through CallStats.
 *
 * @param overallFeedback an integer between 1 and 5 indicating the
 * user feedback
 * @param detailedFeedback detailed feedback from the user. Not yet used
 */
CallStats.prototype.sendFeedback = _try_catch(
function(overallFeedback, detailedFeedback) {
    if(!CallStats.feedbackEnabled) {
        return;
    }

    callStats.sendUserFeedback(this.confID, {
        userID: this.userID,
        overall: overallFeedback,
        comment: detailedFeedback
    });
});

/**
 * Reports an error to callstats.
 *
 * @param type the type of the error, which will be one of the wrtcFuncNames
 * @param e the error
 * @param pc the peerconnection
 * @private
 */
CallStats._reportError = function (type, e, pc) {
    if(!e) {
        logger.warn("No error is passed!");
        e = new Error("Unknown error");
    }
    if (CallStats.initialized) {
        callStats.reportError(pc, this.confID, type, e);
    } else {
        CallStats.reportsQueue.push({
            type: reportType.ERROR,
            data: { type: type, error: e, pc: pc}
        });
        CallStats._checkInitialize();
    }
    // else just ignore it
};

/**
 * Notifies CallStats that getUserMedia failed.
 *
 * @param {Error} e error to send
 * @param {CallStats} cs callstats instance related to the error (optional)
 */
CallStats.sendGetUserMediaFailed = _try_catch(function (e, cs) {
    CallStats._reportError.call(cs, wrtcFuncNames.getUserMedia, e, null);
});

/**
 * Notifies CallStats that peer connection failed to create offer.
 *
 * @param {Error} e error to send
 * @param {RTCPeerConnection} pc connection on which failure occured.
 * @param {CallStats} cs callstats instance related to the error (optional)
 */
CallStats.sendCreateOfferFailed = _try_catch(function (e, pc, cs) {
    CallStats._reportError.call(cs, wrtcFuncNames.createOffer, e, pc);
});

/**
 * Notifies CallStats that peer connection failed to create answer.
 *
 * @param {Error} e error to send
 * @param {RTCPeerConnection} pc connection on which failure occured.
 * @param {CallStats} cs callstats instance related to the error (optional)
 */
CallStats.sendCreateAnswerFailed = _try_catch(function (e, pc, cs) {
    CallStats._reportError.call(cs, wrtcFuncNames.createAnswer, e, pc);
});

/**
 * Notifies CallStats that peer connection failed to set local description.
 *
 * @param {Error} e error to send
 * @param {RTCPeerConnection} pc connection on which failure occured.
 * @param {CallStats} cs callstats instance related to the error (optional)
 */
CallStats.sendSetLocalDescFailed = _try_catch(function (e, pc, cs) {
    CallStats._reportError.call(cs, wrtcFuncNames.setLocalDescription, e, pc);
});

/**
 * Notifies CallStats that peer connection failed to set remote description.
 *
 * @param {Error} e error to send
 * @param {RTCPeerConnection} pc connection on which failure occured.
 * @param {CallStats} cs callstats instance related to the error (optional)
 */
CallStats.sendSetRemoteDescFailed = _try_catch(function (e, pc, cs) {
    CallStats._reportError.call(cs, wrtcFuncNames.setRemoteDescription, e, pc);
});

/**
 * Notifies CallStats that peer connection failed to add ICE candidate.
 *
 * @param {Error} e error to send
 * @param {RTCPeerConnection} pc connection on which failure occured.
 * @param {CallStats} cs callstats instance related to the error (optional)
 */
CallStats.sendAddIceCandidateFailed = _try_catch(function (e, pc, cs) {
    CallStats._reportError.call(cs, wrtcFuncNames.addIceCandidate, e, pc);
});

/**
 * Notifies CallStats that there is a log we want to report.
 *
 * @param {Error} e error to send or {String} message
 * @param {CallStats} cs callstats instance related to the error (optional)
 */
CallStats.sendApplicationLog = _try_catch(function (e, cs) {
    CallStats._reportError.call(cs, wrtcFuncNames.applicationLog, e, null);
});

/**
 * Clears allocated resources.
 */
CallStats.dispose = function () {
    // The next line is commented because we need to be able to send feedback
    // even after the conference has been destroyed.
    // callStats = null;
    CallStats.initialized = false;
    CallStats.initializeFailed = false;
    CallStats.initializeInProgress = false;
};

module.exports = CallStats;<|MERGE_RESOLUTION|>--- conflicted
+++ resolved
@@ -153,12 +153,9 @@
             userName: Settings.getCallStatsUserName()
         };
 
-<<<<<<< HEAD
         //Original confID
         //this.confID = this.session.room.roomjid;
         const location = window.location;
-=======
->>>>>>> be9769d2
         // The confID is case sensitive!!!
         this.confID = options.callStatsConfIDNamespace + "/" + options.roomName;
 
