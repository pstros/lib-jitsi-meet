--- conflicted
+++ resolved
@@ -153,15 +153,7 @@
             aliasName: Strophe.getResourceFromJid(jingleSession.room.myroomjid),
             userName: Settings.getCallStatsUserName()
         };
-<<<<<<< HEAD
-
-        //Original confID
-        //this.confID = this.session.room.roomjid;
-        const location = window.location;
-=======
-        
->>>>>>> d3d9cd0c
-        // The confID is case sensitive!!!
+
         this.confID = options.callStatsConfIDNamespace + "/" + options.roomName;
 
         this.callStatsID = options.callStatsID;
