/* global $, callstats */
const logger = require('jitsi-meet-logger').getLogger(__filename);
const GlobalOnErrorHandler = require('../util/GlobalOnErrorHandler');

const jsSHA = require('jssha');
const io = require('socket.io-client');

/**
 * We define enumeration of wrtcFuncNames as we need them before
 * callstats is initialized to queue events.
 * @const
 * @see http://www.callstats.io/api/#enumeration-of-wrtcfuncnames
 */
const wrtcFuncNames = {
    createOffer: 'createOffer',
    createAnswer: 'createAnswer',
    setLocalDescription: 'setLocalDescription',
    setRemoteDescription: 'setRemoteDescription',
    addIceCandidate: 'addIceCandidate',
    getUserMedia: 'getUserMedia',
    iceConnectionFailure: 'iceConnectionFailure',
    signalingError: 'signalingError',
    applicationLog: 'applicationLog'
};

/**
 * We define enumeration of fabricEvent as we need them before
 * callstats is initialized to queue events.
 * @const
 * @see http://www.callstats.io/api/#enumeration-of-fabricevent
 */
const fabricEvent = {
    fabricHold: 'fabricHold',
    fabricResume: 'fabricResume',
    audioMute: 'audioMute',
    audioUnmute: 'audioUnmute',
    videoPause: 'videoPause',
    videoResume: 'videoResume',
    fabricUsageEvent: 'fabricUsageEvent',
    fabricStats: 'fabricStats',
    fabricTerminated: 'fabricTerminated',
    screenShareStart: 'screenShareStart',
    screenShareStop: 'screenShareStop',
    dominantSpeaker: 'dominantSpeaker',
    activeDeviceList: 'activeDeviceList'
};

/**
 * The user id to report to callstats as destination.
 * @type {string}
 */
const DEFAULT_REMOTE_USER = 'jitsi';

/**
 * Type of pending reports, can be event or an error.
 * @type {{ERROR: string, EVENT: string}}
 */
const reportType = {
    ERROR: 'error',
    EVENT: 'event',
    MST_WITH_USERID: 'mstWithUserID'
};

/**
 * An instance of this class is a wrapper for the CallStats API fabric. A fabric
 * reports one peer connection the the CallStats backend and is allocated with
 * {@link callstats.addNewFabric}. It has a bunch of instance methods for
 * reporting various events. A fabric is considered disposed when
 * {@link CallStats.sendTerminateEvent} is executed.
 *
 * Currently only one backend instance can be created ever and it's done using
 * {@link CallStats.initBackend}. At the time of this writing there is no way to
 * explicitly shutdown the backend, but it's supposed to close it's connection
 * automatically, after all fabrics have been terminated.
 */
export default class CallStats {
    /**
     * A callback passed to {@link callstats.addNewFabric}.
     * @param {string} error 'success' means ok
     * @param {string} msg some more details
     * @private
     */
    static _addNewFabricCallback(error, msg) {
        if (CallStats.backend && error !== 'success') {
            logger.error(`Monitoring status: ${error} msg: ${msg}`);
        }
    }

    /**
     * Callback passed to {@link callstats.initialize} (backend initialization)
     * @param {string} error 'success' means ok
     * @param {String} msg
     * @private
     */
    static _initCallback(error, msg) {
        logger.log(`CallStats Status: err=${error} msg=${msg}`);

        // there is no lib, nothing to report to
        if (error !== 'success') {
            return;
        }

        // I hate that
        let atLeastOneFabric = false;
        let defaultInstance = null;

        for (const callStatsInstance of CallStats.fabrics.values()) {
            if (!callStatsInstance.hasFabric) {
                logger.debug('addNewFabric - initCallback');
                if (callStatsInstance._addNewFabric()) {
                    atLeastOneFabric = true;
                    if (!defaultInstance) {
                        defaultInstance = callStatsInstance;
                    }
                }
            }
        }

        if (!atLeastOneFabric) {
            return;
        }

        CallStats.initialized = true;

        // There is no conference ID nor a PeerConnection available when some of
        // the events are scheduled on the reportsQueue, so those will be
        // reported on the first initialized fabric.
        const defaultConfID = defaultInstance.confID;
        const defaultPC = defaultInstance.peerconnection;

        // notify callstats about failures if there were any
        for (const report of CallStats.reportsQueue) {
            if (report.type === reportType.ERROR) {
                const errorData = report.data;

                CallStats._reportError(
                    defaultInstance,
                    errorData.type,
                    errorData.error,
                    errorData.pc || defaultPC);
            } else if (report.type === reportType.EVENT) {
                // if we have and event to report and we failed to add
                // fabric this event will not be reported anyway, returning
                // an error
                const eventData = report.data;

                CallStats.backend.sendFabricEvent(
                    report.pc || defaultPC,
                    eventData.event,
                    defaultConfID,
                    eventData.eventData);
            } else if (report.type === reportType.MST_WITH_USERID) {
                const data = report.data;

                CallStats.backend.associateMstWithUserID(
                    report.pc || defaultPC,
                    data.callStatsId,
                    defaultConfID,
                    data.ssrc,
                    data.usageLabel,
                    data.containerId
                );
            }
        }
        CallStats.reportsQueue.length = 0;
    }

    /* eslint-disable max-params */
    /**
     * Reports an error to callstats.
     *
     * @param {CallStats} [cs]
     * @param type the type of the error, which will be one of the wrtcFuncNames
     * @param error the error
     * @param pc the peerconnection
     * @private
     */
    static _reportError(cs, type, error, pc) {
        let _error = error;

        if (!_error) {
            logger.warn('No error is passed!');
            _error = new Error('Unknown error');
        }
        if (CallStats.initialized && cs) {
            CallStats.backend.reportError(pc, cs.confID, type, _error);
        } else {
            CallStats.reportsQueue.push({
                type: reportType.ERROR,
                data: {
                    error: _error,
                    pc,
                    type
                }
            });
        }

        // else just ignore it
    }

    /* eslint-enable max-params */

    /**
     * Reports an error to callstats.
     *
     * @param {CallStats} cs
     * @param event the type of the event, which will be one of the fabricEvent
     * @param eventData additional data to pass to event
     * @private
     */
    static _reportEvent(cs, event, eventData) {
        const pc = cs && cs.peerconnection;
        const confID = cs && cs.confID;

        if (CallStats.initialized && cs) {
            CallStats.backend.sendFabricEvent(pc, event, confID, eventData);
        } else {
            CallStats.reportsQueue.push({
                confID,
                pc,
                type: reportType.EVENT,
                data: { event,
                    eventData }
            });
        }
    }

    /**
     * Wraps some of the CallStats API method and logs their calls with
     * arguments on the debug logging level. Also wraps some of the backend
     * methods execution into try catch blocks to not crash the app in case
     * there is a problem with the backend itself.
     * @param {callstats} theBackend
     * @private
     */
    static _traceAndCatchBackendCalls(theBackend) {
        const tryCatchMethods = [
            'associateMstWithUserID',
            'sendFabricEvent',
            'sendUserFeedback'

            // 'reportError', - this one needs special handling - see code below
        ];

        for (const methodName of tryCatchMethods) {
            const originalMethod = theBackend[methodName];

            theBackend[methodName] = function(...theArguments) {
                try {
                    return originalMethod.apply(theBackend, theArguments);
                } catch (e) {
                    GlobalOnErrorHandler.callErrorHandler(e);
                }
            };
        }
        const debugMethods = [
            'associateMstWithUserID',
            'sendFabricEvent',
            'sendUserFeedback'

            // 'reportError', - this one needs special handling - see code below
        ];

        for (const methodName of debugMethods) {
            const originalMethod = theBackend[methodName];

            theBackend[methodName] = function(...theArguments) {
                logger.debug(methodName, theArguments);
                originalMethod.apply(theBackend, theArguments);
            };
        }
        const originalReportError = theBackend.reportError;

        /* eslint-disable max-params */
        theBackend.reportError
        = function(pc, cs, type, ...args) {
            // Logs from the logger are submitted on the applicationLog event
            // "type". Logging the arguments on the logger will create endless
            // loop, because it will put all the logs to the logger queue again.
            if (type === wrtcFuncNames.applicationLog) {
                // NOTE otherArguments are not logged to the console on purpose
                // to not log the whole log batch
                // FIXME check the current logging level (currently not exposed
                // by the logger implementation)
                console && console.debug('reportError', pc, cs, type);
            } else {
                logger.debug('reportError', pc, cs, type, ...args);
            }
            try {
                originalReportError.call(theBackend, pc, cs, type, ...args);
            } catch (exception) {
                if (type === wrtcFuncNames.applicationLog) {
                    console && console.error('reportError', exception);
                } else {
                    GlobalOnErrorHandler.callErrorHandler(exception);
                }
            }
        };

        /* eslint-enable max-params */
    }

    /**
     * Initializes the CallStats backend. Should be called only if
     * {@link CallStats.isBackendInitialized} returns <tt>false</tt>.
     * @param {object} options
     * @param {String} options.callStatsID CallStats credentials - ID
     * @param {String} options.callStatsSecret CallStats credentials - secret
     * @param {string} options.aliasName the <tt>aliasName</tt> part of
     * the <tt>userID</tt> aka endpoint ID, see CallStats docs for more info.
     * @param {string} options.userName the <tt>userName</tt> part of
     * the <tt>userID</tt> aka display name, see CallStats docs for more info.
     *
     */
    static initBackend(options) {
        if (CallStats.backend) {
            throw new Error('CallStats backend has been initialized already!');
        }
        try {
            CallStats.backend
                = new callstats($, io, jsSHA); // eslint-disable-line new-cap

            CallStats._traceAndCatchBackendCalls(CallStats.backend);

            CallStats.userID = {
                aliasName: options.aliasName,
                userName: options.userName
            };
            CallStats.callStatsID = options.callStatsID;
            CallStats.callStatsSecret = options.callStatsSecret;

            // userID is generated or given by the origin server
            CallStats.backend.initialize(
                CallStats.callStatsID,
                CallStats.callStatsSecret,
                CallStats.userID,
                CallStats._initCallback);

            return true;
        } catch (e) {
            // The callstats.io API failed to initialize (e.g. because its
            // download did not succeed in general or on time). Further attempts
            // to utilize it cannot possibly succeed.
            GlobalOnErrorHandler.callErrorHandler(e);
            CallStats.backend = null;
            logger.error(e);

            return false;
        }
    }

    /**
     * Checks if the CallStats backend has been created. It does not mean that
     * it has been initialized, but only that the API instance has been
     * allocated successfully.
     * @return {boolean} <tt>true</tt> if backend exists or <tt>false</tt>
     * otherwise
     */
    static isBackendInitialized() {
        return Boolean(CallStats.backend);
    }

    /**
     * Notifies CallStats about active device.
     * @param {{deviceList: {String:String}}} devicesData list of devices with
     * their data
     * @param {CallStats} cs callstats instance related to the event
     */
    static sendActiveDeviceListEvent(devicesData, cs) {
        CallStats._reportEvent(cs, fabricEvent.activeDeviceList, devicesData);
    }

    /**
     * Notifies CallStats that there is a log we want to report.
     *
     * @param {Error} e error to send or {String} message
     * @param {CallStats} cs callstats instance related to the error (optional)
     */
    static sendApplicationLog(e, cs) {
        try {
            CallStats._reportError(
                cs,
                wrtcFuncNames.applicationLog,
                e,
                cs && cs.peerconnection);
        } catch (error) {
            // If sendApplicationLog fails it should not be printed to
            // the logger, because it will try to push the logs again
            // (through sendApplicationLog) and an endless loop is created.
            if (console && (typeof console.error === 'function')) {
                // FIXME send analytics event as well
                console.error('sendApplicationLog failed', error);
            }
        }
    }

<<<<<<< HEAD
        //Original confID
        //this.confID = this.session.room.roomjid;
        // const location = window.location;
        // The confID is case sensitive!!!
        this.confID = options.callStatsConfIDNamespace + "/" + options.roomName;

        this.callStatsID = options.callStatsID;
        this.callStatsSecret = options.callStatsSecret;

        CallStats.initializeInProgress = true;
        //userID is generated or given by the origin server
        callStats.initialize(this.callStatsID,
            this.callStatsSecret,
            this.userID,
            initCallback.bind(this));

    } catch (e) {
        // The callstats.io API failed to initialize (e.g. because its download
        // did not succeed in general or on time). Further attempts to utilize
        // it cannot possibly succeed.
        GlobalOnErrorHandler.callErrorHandler(e);
        callStats = null;
        logger.error(e);
=======
    /**
     * Sends the given feedback through CallStats.
     *
     * @param {string} conferenceID the conference ID for which the feedback
     * will be reported.
     * @param overallFeedback an integer between 1 and 5 indicating the
     * user feedback
     * @param detailedFeedback detailed feedback from the user. Not yet used
     */
    static sendFeedback(conferenceID, overallFeedback, detailedFeedback) {
        if (CallStats.backend) {
            CallStats.backend.sendUserFeedback(
                conferenceID, {
                    userID: CallStats.userID,
                    overall: overallFeedback,
                    comment: detailedFeedback
                });
        } else {
            logger.error('Failed to submit feedback to CallStats - no backend');
        }
>>>>>>> b68b0079
    }

    /**
     * Notifies CallStats that getUserMedia failed.
     *
     * @param {Error} e error to send
     * @param {CallStats} cs callstats instance related to the error (optional)
     */
    static sendGetUserMediaFailed(e, cs) {
        CallStats._reportError(cs, wrtcFuncNames.getUserMedia, e, null);
    }

    /**
     * Notifies CallStats for mute events
     * @param mute {boolean} true for muted and false for not muted
     * @param type {String} "audio"/"video"
     * @param {CallStats} cs callstats instance related to the event
     */
    static sendMuteEvent(mute, type, cs) {
        let event;

        if (type === 'video') {
            event = mute ? fabricEvent.videoPause : fabricEvent.videoResume;
        } else {
            event = mute ? fabricEvent.audioMute : fabricEvent.audioUnmute;
        }

        CallStats._reportEvent(cs, event);
    }

    /**
     * Creates new CallStats instance that handles all callstats API calls for
     * given {@link TraceablePeerConnection}. Each instance is meant to handle
     * one CallStats fabric added with 'addFabric' API method for the
     * {@link TraceablePeerConnection} instance passed in the constructor.
     * @param {TraceablePeerConnection} tpc
     * @param {Object} options
     * @param {string} options.confID the conference ID that wil be used to
     * report the session.
     * @param {string} [options.remoteUserID='jitsi'] the remote user ID to
     * which given <tt>tpc</tt> is connected.
     */
    constructor(tpc, options) {
        if (!CallStats.backend) {
            throw new Error('CallStats backend not intiialized!');
        }

        this.confID = options.confID;
        this.tpc = tpc;
        this.peerconnection = tpc.peerconnection;
        this.remoteUserID = options.remoteUserID || DEFAULT_REMOTE_USER;
        this.hasFabric = false;

        CallStats.fabrics.add(this);

        if (CallStats.initialized) {
            this._addNewFabric();
        }
    }

    /**
     * Initializes CallStats fabric by calling "addNewFabric" for
     * the peer connection associated with this instance.
     * @return {boolean} true if the call was successful or false otherwise.
     */
    _addNewFabric() {
        logger.info('addNewFabric', this.remoteUserID, this);
        try {
            const ret
                = CallStats.backend.addNewFabric(
                    this.peerconnection,
                    this.remoteUserID,
                    CallStats.backend.fabricUsage.multiplex,
                    this.confID,
                    CallStats._addNewFabricCallback);

            this.hasFabric = true;

            const success = ret.status === 'success';

            if (!success) {
                logger.error('callstats fabric not initilized', ret.message);
            }

            return success;

        } catch (error) {
            GlobalOnErrorHandler.callErrorHandler(error);

            return false;
        }
    }

    /* eslint-disable max-params */

    /**
     * Lets CallStats module know where is given SSRC rendered by providing
     * renderer tag ID.
     * If the lib is not initialized yet queue the call for later, when it's
     * ready.
     * @param {number} ssrc the SSRC of the stream
     * @param {boolean} isLocal indicates whether this the stream is local
     * @param {string|null} streamEndpointId if the stream is not local the it
     * needs to contain the stream owner's ID
     * @param {string} usageLabel meaningful usage label of this stream like
     *        'microphone', 'camera' or 'screen'.
     * @param {string} containerId  the id of media 'audio' or 'video' tag which
     *        renders the stream.
     */
    associateStreamWithVideoTag(
            ssrc,
            isLocal,
            streamEndpointId,
            usageLabel,
            containerId) {
        if (!CallStats.backend) {
            return;
        }

        const callStatsId = isLocal ? CallStats.userID : streamEndpointId;

        if (CallStats.initialized) {
            CallStats.backend.associateMstWithUserID(
                this.peerconnection,
                callStatsId,
                this.confID,
                ssrc,
                usageLabel,
                containerId);
        } else {
            CallStats.reportsQueue.push({
                type: reportType.MST_WITH_USERID,
                pc: this.peerconnection,
                data: {
                    callStatsId,
                    containerId,
                    ssrc,
                    usageLabel
                }
            });
        }
    }

    /* eslint-enable max-params */

    /**
     * Notifies CallStats that we are the new dominant speaker in the
     * conference.
     */
    sendDominantSpeakerEvent() {
        CallStats._reportEvent(this, fabricEvent.dominantSpeaker);
    }

    /**
     * Notifies CallStats that the fabric for the underlying peerconnection was
     * closed and no evens should be reported, after this call.
     */
    sendTerminateEvent() {
        if (CallStats.initialized) {
            CallStats.backend.sendFabricEvent(
                this.peerconnection,
                CallStats.backend.fabricEvent.fabricTerminated,
                this.confID);
        }
        CallStats.fabrics.delete(this);
    }

    /**
     * Notifies CallStats for ice connection failed
     */
    sendIceConnectionFailedEvent() {
        CallStats._reportError(
            this,
            wrtcFuncNames.iceConnectionFailure,
            null,
            this.peerconnection);
    }

    /**
     * Notifies CallStats that peer connection failed to create offer.
     *
     * @param {Error} e error to send
     */
    sendCreateOfferFailed(e) {
        CallStats._reportError(
            this, wrtcFuncNames.createOffer, e, this.peerconnection);
    }

    /**
     * Notifies CallStats that peer connection failed to create answer.
     *
     * @param {Error} e error to send
     */
    sendCreateAnswerFailed(e) {
        CallStats._reportError(
            this, wrtcFuncNames.createAnswer, e, this.peerconnection);
    }

    /**
     * Sends either resume or hold event for the fabric associated with
     * the underlying peerconnection.
     * @param {boolean} isResume true to resume or false to hold
     */
    sendResumeOrHoldEvent(isResume) {
        CallStats._reportEvent(
            this,
            isResume ? fabricEvent.fabricResume : fabricEvent.fabricHold);
    }

    /**
     * Notifies CallStats for screen sharing events
     * @param {boolean} start true for starting screen sharing and
     * false for not stopping
     */
    sendScreenSharingEvent(start) {
        CallStats._reportEvent(
            this,
            start ? fabricEvent.screenShareStart : fabricEvent.screenShareStop);
    }

    /**
     * Notifies CallStats that peer connection failed to set local description.
     *
     * @param {Error} e error to send
     */
    sendSetLocalDescFailed(e) {
        CallStats._reportError(
            this, wrtcFuncNames.setLocalDescription, e, this.peerconnection);
    }

    /**
     * Notifies CallStats that peer connection failed to set remote description.
     *
     * @param {Error} e error to send
     */
    sendSetRemoteDescFailed(e) {
        CallStats._reportError(
            this, wrtcFuncNames.setRemoteDescription, e, this.peerconnection);
    }

    /**
     * Notifies CallStats that peer connection failed to add ICE candidate.
     *
     * @param {Error} e error to send
     */
    sendAddIceCandidateFailed(e) {
        CallStats._reportError(
            this, wrtcFuncNames.addIceCandidate, e, this.peerconnection);
    }
}

/**
 * The CallStats API backend instance
 * @type {callstats}
 */
CallStats.backend = null;

// some errors/events may happen before CallStats init
// in this case we accumulate them in this array
// and send them to callstats on init
CallStats.reportsQueue = [];

/**
 * Whether the library was successfully initialized using its initialize method.
 * And whether we had successfully called addNewFabric at least once.
 * @type {boolean}
 */
CallStats.initialized = false;

/**
 * Part of the CallStats credentials - application ID
 * @type {string}
 */
CallStats.callStatsID = null;

/**
 * Part of the CallStats credentials - application secret
 * @type {string}
 */
CallStats.callStatsSecret = null;

/**
 * Local CallStats user ID structure. Can be set only once when
 * {@link backend} is initialized, so it's static for the time being.
 * See CallStats API for more info:
 * https://www.callstats.io/api/#userid
 * @type {object}
 */
CallStats.userID = null;

/**
 * Set of currently existing {@link CallStats} instances.
 * @type {Set<CallStats>}
 */
CallStats.fabrics = new Set();<|MERGE_RESOLUTION|>--- conflicted
+++ resolved
@@ -394,31 +394,6 @@
         }
     }
 
-<<<<<<< HEAD
-        //Original confID
-        //this.confID = this.session.room.roomjid;
-        // const location = window.location;
-        // The confID is case sensitive!!!
-        this.confID = options.callStatsConfIDNamespace + "/" + options.roomName;
-
-        this.callStatsID = options.callStatsID;
-        this.callStatsSecret = options.callStatsSecret;
-
-        CallStats.initializeInProgress = true;
-        //userID is generated or given by the origin server
-        callStats.initialize(this.callStatsID,
-            this.callStatsSecret,
-            this.userID,
-            initCallback.bind(this));
-
-    } catch (e) {
-        // The callstats.io API failed to initialize (e.g. because its download
-        // did not succeed in general or on time). Further attempts to utilize
-        // it cannot possibly succeed.
-        GlobalOnErrorHandler.callErrorHandler(e);
-        callStats = null;
-        logger.error(e);
-=======
     /**
      * Sends the given feedback through CallStats.
      *
@@ -439,7 +414,6 @@
         } else {
             logger.error('Failed to submit feedback to CallStats - no backend');
         }
->>>>>>> b68b0079
     }
 
     /**
