--- conflicted
+++ resolved
@@ -30,9 +30,6 @@
         logger.info('Rayo IQ', iq);
     }
 
-<<<<<<< HEAD
-    dial (to, from, roomName, roomPass, focusMucJid, nickName) {
-=======
     /* eslint-disable max-params */
 
     /**
@@ -43,8 +40,7 @@
      * @param roomPass
      * @param focusMucJid
      */
-    dial(to, from, roomName, roomPass, focusMucJid) {
->>>>>>> b68b0079
+    dial(to, from, roomName, roomPass, focusMucJid, nickName) {
         return new Promise((resolve, reject) => {
             if (!focusMucJid) {
                 reject(new Error('Internal error!'));
