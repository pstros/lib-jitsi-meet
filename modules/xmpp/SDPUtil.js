import {getLogger} from "jitsi-meet-logger";
const logger = getLogger(__filename);
import RandomUtil from "../util/RandomUtil";
var RTCBrowserType = require("../RTC/RTCBrowserType");

var SDPUtil = {
    filter_special_chars (text) {
        // XXX Neither one of the falsy values (e.g. null, undefined, false,
        // "", etc.) "contain" special chars.
        return text ? text.replace(/[\\\/\{,\}\+]/g, "") : text;
    },
    iceparams (mediadesc, sessiondesc) {
        var data = null;
        var ufrag, pwd;
        if ((ufrag = SDPUtil.find_line(mediadesc, 'a=ice-ufrag:', sessiondesc))
                && (pwd = SDPUtil.find_line(mediadesc, 'a=ice-pwd:', sessiondesc))) {
            data = {
                ufrag: SDPUtil.parse_iceufrag(ufrag),
                pwd: SDPUtil.parse_icepwd(pwd)
            };
        }
        return data;
    },
    parse_iceufrag (line) {
        return line.substring(12);
    },
    build_iceufrag (frag) {
        return 'a=ice-ufrag:' + frag;
    },
    parse_icepwd (line) {
        return line.substring(10);
    },
    build_icepwd (pwd) {
        return 'a=ice-pwd:' + pwd;
    },
    parse_mid (line) {
        return line.substring(6);
    },
    parse_mline (line) {
        var parts = line.substring(2).split(' '),
            data = {};
        data.media = parts.shift();
        data.port = parts.shift();
        data.proto = parts.shift();
        if (parts[parts.length - 1] === '') { // trailing whitespace
            parts.pop();
        }
        data.fmt = parts;
        return data;
    },
    build_mline (mline) {
        return 'm=' + mline.media + ' ' + mline.port + ' ' + mline.proto + ' ' + mline.fmt.join(' ');
    },
    parse_rtpmap (line) {
        var parts = line.substring(9).split(' '),
            data = {};
        data.id = parts.shift();
        parts = parts[0].split('/');
        data.name = parts.shift();
        data.clockrate = parts.shift();
        data.channels = parts.length ? parts.shift() : '1';
        return data;
    },
    /**
     * Parses SDP line "a=sctpmap:..." and extracts SCTP port from it.
     * @param line eg. "a=sctpmap:5000 webrtc-datachannel"
     * @returns [SCTP port number, protocol, streams]
     */
<<<<<<< HEAD
    parse_sctpmap: function (line) {
=======
    parse_sctpmap (line)
    {
>>>>>>> 89cfe2a5
        var parts = line.substring(10).split(' ');
        var sctpPort = parts[0];
        var protocol = parts[1];
        // Stream count is optional
        var streamCount = parts.length > 2 ? parts[2] : null;
        return [sctpPort, protocol, streamCount];// SCTP port
    },
    build_rtpmap (el) {
        var line = 'a=rtpmap:' + el.getAttribute('id') + ' ' + el.getAttribute('name') + '/' + el.getAttribute('clockrate');
        if (el.getAttribute('channels') && el.getAttribute('channels') != '1') {
            line += '/' + el.getAttribute('channels');
        }
        return line;
    },
    parse_crypto (line) {
        var parts = line.substring(9).split(' '),
            data = {};
        data.tag = parts.shift();
        data['crypto-suite'] = parts.shift();
        data['key-params'] = parts.shift();
        if (parts.length) {
            data['session-params'] = parts.join(' ');
        }
        return data;
    },
    parse_fingerprint (line) { // RFC 4572
        var parts = line.substring(14).split(' '),
            data = {};
        data.hash = parts.shift();
        data.fingerprint = parts.shift();
        // TODO assert that fingerprint satisfies 2UHEX *(":" 2UHEX) ?
        return data;
    },
    parse_fmtp (line) {
        var parts = line.split(' '),
            i, key, value,
            data = [];
        parts.shift();
        parts = parts.join(' ').split(';');
        for (i = 0; i < parts.length; i++) {
            key = parts[i].split('=')[0];
            while (key.length && key[0] == ' ') {
                key = key.substring(1);
            }
            value = parts[i].split('=')[1];
            if (key && value) {
                data.push({name: key, value});
            } else if (key) {
                // rfc 4733 (DTMF) style stuff
                data.push({name: '', value: key});
            }
        }
        return data;
    },
    parse_icecandidate (line) {
        var candidate = {},
            elems = line.split(' ');
        candidate.foundation = elems[0].substring(12);
        candidate.component = elems[1];
        candidate.protocol = elems[2].toLowerCase();
        candidate.priority = elems[3];
        candidate.ip = elems[4];
        candidate.port = elems[5];
        // elems[6] => "typ"
        candidate.type = elems[7];
        candidate.generation = 0; // default value, may be overwritten below
        for (var i = 8; i < elems.length; i += 2) {
            switch (elems[i]) {
            case 'raddr':
                candidate['rel-addr'] = elems[i + 1];
                break;
            case 'rport':
                candidate['rel-port'] = elems[i + 1];
                break;
            case 'generation':
                candidate.generation = elems[i + 1];
                break;
            case 'tcptype':
                candidate.tcptype = elems[i + 1];
                break;
            default: // TODO
                logger.log('parse_icecandidate not translating "' + elems[i] + '" = "' + elems[i + 1] + '"');
            }
        }
        candidate.network = '1';
        candidate.id = Math.random().toString(36).substr(2, 10); // not applicable to SDP -- FIXME: should be unique, not just random
        return candidate;
    },
    build_icecandidate (cand) {
        var line = ['a=candidate:' + cand.foundation, cand.component, cand.protocol, cand.priority, cand.ip, cand.port, 'typ', cand.type].join(' ');
        line += ' ';
        switch (cand.type) {
        case 'srflx':
        case 'prflx':
        case 'relay':
            if (cand.hasOwnAttribute('rel-addr') && cand.hasOwnAttribute('rel-port')) {
                line += 'raddr';
                line += ' ';
                line += cand['rel-addr'];
                line += ' ';
                line += 'rport';
                line += ' ';
                line += cand['rel-port'];
                line += ' ';
            }
            break;
        }
        if (cand.hasOwnAttribute('tcptype')) {
            line += 'tcptype';
            line += ' ';
            line += cand.tcptype;
            line += ' ';
        }
        line += 'generation';
        line += ' ';
        line += cand.hasOwnAttribute('generation') ? cand.generation : '0';
        return line;
    },
    parse_ssrc (desc) {
        // proprietary mapping of a=ssrc lines
        // TODO: see "Jingle RTP Source Description" by Juberti and P. Thatcher on google docs
        // and parse according to that
        var lines = desc.split('\r\n'),
            data = {};
        for (var i = 0; i < lines.length; i++) {
            if (lines[i].substring(0, 7) == 'a=ssrc:') {
                var idx = lines[i].indexOf(' ');
                data[lines[i].substr(idx + 1).split(':', 2)[0]] = lines[i].substr(idx + 1).split(':', 2)[1];
            }
        }
        return data;
    },
    parse_rtcpfb (line) {
        var parts = line.substr(10).split(' ');
        var data = {};
        data.pt = parts.shift();
        data.type = parts.shift();
        data.params = parts;
        return data;
    },
    parse_extmap (line) {
        var parts = line.substr(9).split(' ');
        var data = {};
        data.value = parts.shift();
        if (data.value.indexOf('/') != -1) {
            data.direction = data.value.substr(data.value.indexOf('/') + 1);
            data.value = data.value.substr(0, data.value.indexOf('/'));
        } else {
            data.direction = 'both';
        }
        data.uri = parts.shift();
        data.params = parts;
        return data;
    },
    find_line (haystack, needle, sessionpart) {
        var lines = haystack.split('\r\n');
        for (var i = 0; i < lines.length; i++) {
            if (lines[i].substring(0, needle.length) == needle) {
                return lines[i];
            }
        }
        if (!sessionpart) {
            return false;
        }
        // search session part
        lines = sessionpart.split('\r\n');
        for (var j = 0; j < lines.length; j++) {
            if (lines[j].substring(0, needle.length) == needle) {
                return lines[j];
            }
        }
        return false;
    },
    find_lines (haystack, needle, sessionpart) {
        var lines = haystack.split('\r\n'),
            needles = [];
        for (var i = 0; i < lines.length; i++) {
            if (lines[i].substring(0, needle.length) == needle) {
                needles.push(lines[i]);
            }
        }
        if (needles.length || !sessionpart) {
            return needles;
        }
        // search session part
        lines = sessionpart.split('\r\n');
        for (var j = 0; j < lines.length; j++) {
            if (lines[j].substring(0, needle.length) == needle) {
                needles.push(lines[j]);
            }
        }
        return needles;
    },
    candidateToJingle (line) {
        // a=candidate:2979166662 1 udp 2113937151 192.168.2.100 57698 typ host generation 0
        //      <candidate component=... foundation=... generation=... id=... ip=... network=... port=... priority=... protocol=... type=.../>
        if (line.indexOf('candidate:') === 0) {
            line = 'a=' + line;
        } else if (line.substring(0, 12) != 'a=candidate:') {
            logger.log('parseCandidate called with a line that is not a candidate line');
            logger.log(line);
            return null;
        }
        if (line.substring(line.length - 2) == '\r\n') {// chomp it
            line = line.substring(0, line.length - 2);
        }
        var candidate = {},
            elems = line.split(' '),
            i;
        if (elems[6] != 'typ') {
            logger.log('did not find typ in the right place');
            logger.log(line);
            return null;
        }
        candidate.foundation = elems[0].substring(12);
        candidate.component = elems[1];
        candidate.protocol = elems[2].toLowerCase();
        candidate.priority = elems[3];
        candidate.ip = elems[4];
        candidate.port = elems[5];
        // elems[6] => "typ"
        candidate.type = elems[7];

        candidate.generation = '0'; // default, may be overwritten below
        for (i = 8; i < elems.length; i += 2) {
            switch (elems[i]) {
            case 'raddr':
                candidate['rel-addr'] = elems[i + 1];
                break;
            case 'rport':
                candidate['rel-port'] = elems[i + 1];
                break;
            case 'generation':
                candidate.generation = elems[i + 1];
                break;
            case 'tcptype':
                candidate.tcptype = elems[i + 1];
                break;
            default: // TODO
                logger.log('not translating "' + elems[i] + '" = "' + elems[i + 1] + '"');
            }
        }
        candidate.network = '1';
        candidate.id = Math.random().toString(36).substr(2, 10); // not applicable to SDP -- FIXME: should be unique, not just random
        return candidate;
    },
    candidateFromJingle (cand) {
        var line = 'a=candidate:';
        line += cand.getAttribute('foundation');
        line += ' ';
        line += cand.getAttribute('component');
        line += ' ';

        var protocol = cand.getAttribute('protocol');
        // use tcp candidates for FF
        if (RTCBrowserType.isFirefox() && protocol.toLowerCase() == 'ssltcp') {
            protocol = 'tcp';
        }

        line += protocol; //.toUpperCase(); // chrome M23 doesn't like this
        line += ' ';
        line += cand.getAttribute('priority');
        line += ' ';
        line += cand.getAttribute('ip');
        line += ' ';
        line += cand.getAttribute('port');
        line += ' ';
        line += 'typ';
        line += ' ' + cand.getAttribute('type');
        line += ' ';
        switch (cand.getAttribute('type')) {
        case 'srflx':
        case 'prflx':
        case 'relay':
            if (cand.getAttribute('rel-addr') && cand.getAttribute('rel-port')) {
                line += 'raddr';
                line += ' ';
                line += cand.getAttribute('rel-addr');
                line += ' ';
                line += 'rport';
                line += ' ';
                line += cand.getAttribute('rel-port');
                line += ' ';
            }
            break;
        }
        if (protocol.toLowerCase() == 'tcp') {
            line += 'tcptype';
            line += ' ';
            line += cand.getAttribute('tcptype');
            line += ' ';
        }
        line += 'generation';
        line += ' ';
        line += cand.getAttribute('generation') || '0';
        return line + '\r\n';
    },

    /**
     * Parse the 'most' primary video ssrc from the given m line
     * @param {object} mLine object as parsed from transform.parse
     * @return {number} the primary video ssrc from the given m line
     */
    parsePrimaryVideoSsrc(videoMLine) {
        const numSsrcs = videoMLine.ssrcs
            .map(ssrcInfo => ssrcInfo.id)
            .filter((ssrc, index, array) => array.indexOf(ssrc) === index)
            .length;
        const numGroups = (videoMLine.ssrcGroups && videoMLine.ssrcGroups.length) || 0;
        if (numSsrcs > 1 && numGroups === 0) {
            // Ambiguous, can't figure out the primary
            return;
        }
        let primarySsrc = null;
        if (numSsrcs === 1) {
            primarySsrc = videoMLine.ssrcs[0].id;
        } else {
            if (numSsrcs === 2) {
                // Can figure it out if there's an FID group
                const fidGroup = videoMLine.ssrcGroups
                    .find(group => group.semantics === "FID");
                if (fidGroup) {
                    primarySsrc = fidGroup.ssrcs.split(" ")[0];
                }
            } else if (numSsrcs >= 3) {
                // Can figure it out if there's a sim group
                const simGroup = videoMLine.ssrcGroups
                    .find(group => group.semantics === "SIM");
                if (simGroup) {
                    primarySsrc = simGroup.ssrcs.split(" ")[0];
                }
            }
        }
        return primarySsrc;
    },

    /**
     * Generate an ssrc
     * @returns {number} an ssrc
     */
    generateSsrc() {
        return RandomUtil.randomInt(1, 0xffffffff);
    },

    /**
     * Get an attribute for the given ssrc with the given attributeName
     *  from the given mline
     * @param {object} mLine an mLine object as parsed from transform.parse
     * @param {number} ssrc the ssrc for which an attribtue is desired
     * @param {string} attributeName the name of the desired attribute
     * @returns {string} the value corresponding to the given ssrc
     *  and attributeName
     */
    getSsrcAttribute (mLine, ssrc, attributeName) {
        for (let i = 0; i < mLine.ssrcs.length; ++i) {
            const ssrcLine = mLine.ssrcs[i];
            if (ssrcLine.id === ssrc &&
                ssrcLine.attribute === attributeName) {
                return ssrcLine.value;
            }
        }
    },

    /**
     * Parses the ssrcs from the group sdp line and
     *  returns them as a list of numbers
     * @param {object} the ssrcGroup object as parsed from
     *  sdp-transform
     * @returns {list<number>} a list of the ssrcs in the group
     *  parsed as numbers
     */
    parseGroupSsrcs (ssrcGroup) {
        return ssrcGroup
            .ssrcs
            .split(" ")
            .map(ssrcStr => parseInt(ssrcStr));
    },

    /**
     * Get the mline of the given type from the given sdp
     * @param {object} sdp sdp as parsed from transform.parse
     * @param {string} type the type of the desired mline (e.g. "video")
     * @returns {object} a media object
     */
    getMedia (sdp, type) {
        return sdp.media.find(m => m.type === type);
    },
    /**
     * Sets the given codecName as the preferred codec by
     *  moving it to the beginning of the payload types
     *  list (modifies the given mline in place).  If there
     *  are multiple options within the same codec (multiple h264
     *  profiles, for instance), this will prefer the first one
     *  that is found.
     * @param {object} videoMLine the video mline object from
     *  an sdp as parsed by transform.parse
     * @param {string} the name of the preferred codec
     */
    preferVideoCodec(videoMLine, codecName) {
        let payloadType = null;
        for (let i = 0; i < videoMLine.rtp.length; ++i) {
            const rtp = videoMLine.rtp[i];
            if (rtp.codec === codecName) {
                payloadType = rtp.payload;
                break;
            }
        }
        if (payloadType) {
            const payloadTypes = videoMLine.payloads.split(" ").map(p => parseInt(p));
            const payloadIndex = payloadTypes.indexOf(payloadType);
            payloadTypes.splice(payloadIndex, 1);
            payloadTypes.unshift(payloadType);
            videoMLine.payloads = payloadTypes.join(" ");
        }
    },
};

module.exports = SDPUtil;<|MERGE_RESOLUTION|>--- conflicted
+++ resolved
@@ -66,12 +66,7 @@
      * @param line eg. "a=sctpmap:5000 webrtc-datachannel"
      * @returns [SCTP port number, protocol, streams]
      */
-<<<<<<< HEAD
-    parse_sctpmap: function (line) {
-=======
-    parse_sctpmap (line)
-    {
->>>>>>> 89cfe2a5
+    parse_sctpmap (line) {
         var parts = line.substring(10).split(' ');
         var sctpPort = parts[0];
         var protocol = parts[1];
