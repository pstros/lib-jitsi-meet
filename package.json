--- conflicted
+++ resolved
@@ -16,7 +16,6 @@
   ],
   "author": "",
   "readmeFilename": "README.md",
-  "main": "JitsiMeetJS.js",
   "dependencies": {
     "async": "0.9.0",
     "current-executing-script": "0.1.3",
@@ -51,13 +50,8 @@
     "webpack": "1.14.0"
   },
   "scripts": {
-<<<<<<< HEAD
-    "install": "npm update && webpack -p",
-    "lint": "jshint . && eslint .",
-=======
     "lint": "jshint . && eslint . && flow",
     "postinstall": "webpack -p",
->>>>>>> b68b0079
     "test": "karma start karma.conf.js",
     "validate": "npm ls"
   },
